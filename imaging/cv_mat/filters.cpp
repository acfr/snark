// This file is part of snark, a generic and flexible library for robotics research
// Copyright (c) 2011 The University of Sydney
// All rights reserved.
//
// Redistribution and use in source and binary forms, with or without
// modification, are permitted provided that the following conditions are met:
// 1. Redistributions of source code must retain the above copyright
//    notice, this list of conditions and the following disclaimer.
// 2. Redistributions in binary form must reproduce the above copyright
//    notice, this list of conditions and the following disclaimer in the
//    documentation and/or other materials provided with the distribution.
// 3. Neither the name of the University of Sydney nor the
//    names of its contributors may be used to endorse or promote products
//    derived from this software without specific prior written permission.
//
// NO EXPRESS OR IMPLIED LICENSES TO ANY PARTY'S PATENT RIGHTS ARE
// GRANTED BY THIS LICENSE.  THIS SOFTWARE IS PROVIDED BY THE COPYRIGHT
// HOLDERS AND CONTRIBUTORS \"AS IS\" AND ANY EXPRESS OR IMPLIED
// WARRANTIES, INCLUDING, BUT NOT LIMITED TO, THE IMPLIED WARRANTIES OF
// MERCHANTABILITY AND FITNESS FOR A PARTICULAR PURPOSE ARE
// DISCLAIMED. IN NO EVENT SHALL THE COPYRIGHT OWNER OR CONTRIBUTORS BE
// LIABLE FOR ANY DIRECT, INDIRECT, INCIDENTAL, SPECIAL, EXEMPLARY, OR
// CONSEQUENTIAL DAMAGES (INCLUDING, BUT NOT LIMITED TO, PROCUREMENT OF
// SUBSTITUTE GOODS OR SERVICES; LOSS OF USE, DATA, OR PROFITS; OR
// BUSINESS INTERRUPTION) HOWEVER CAUSED AND ON ANY THEORY OF LIABILITY,
// WHETHER IN CONTRACT, STRICT LIABILITY, OR TORT (INCLUDING NEGLIGENCE
// OR OTHERWISE) ARISING IN ANY WAY OUT OF THE USE OF THIS SOFTWARE, EVEN
// IF ADVISED OF THE POSSIBILITY OF SUCH DAMAGE.

#include <algorithm>
#include <fstream>
#include <numeric>
#include <queue>
#include <sstream>
#include <boost/array.hpp>
#include <boost/bind.hpp>
#include <boost/date_time/posix_time/posix_time.hpp>
#include <boost/filesystem/operations.hpp>
#include <boost/lexical_cast.hpp>
#include <boost/optional.hpp>
#include <boost/scoped_ptr.hpp>
#include <boost/shared_ptr.hpp>
#include <boost/static_assert.hpp>
#include <boost/thread.hpp>
#include <boost/type_traits.hpp>
#include <boost/unordered_map.hpp>
#include <boost/assign/list_of.hpp>
#include <comma/base/exception.h>
#include <comma/base/types.h>
#include <comma/csv/ascii.h>
#include <comma/csv/stream.h>
#include <comma/csv/traits.h>
#include <comma/csv/options.h>
#include <comma/string/string.h>
#include <comma/name_value/parser.h>
#include <comma/application/verbose.h>
#include <Eigen/Core>
#include <opencv2/contrib/contrib.hpp>
#include <opencv2/features2d/features2d.hpp>
#include <opencv2/imgproc/imgproc.hpp>
#include <opencv2/imgproc/imgproc_c.h>
#include <opencv2/highgui/highgui.hpp>
#include <opencv2/highgui/highgui_c.h>
#include <tbb/parallel_for.h>
#include <tbb/blocked_range.h>
#include "../../timing/timestamped.h"
#include "../../timing/traits.h"
#include "filters.h"
#include "serialization.h"
#include "traits.h"
#include "depth_traits.h"
#include "../vegetation/filters.h"
#include "tbb/parallel_reduce.h"

struct map_input_t
{
    typedef double value_type;
    typedef comma::int32 key_type;
    key_type key;
    value_type value;
};

namespace comma { namespace visiting {

template <> struct traits< map_input_t >
{
    template< typename K, typename V > static void visit( const K&, map_input_t& t, V& v )
    {
        v.apply( "key", t.key );
        v.apply( "value", t.value );
    }
    template< typename K, typename V > static void visit( const K&, const map_input_t& t, V& v )
    {
        v.apply( "key", t.key );
        v.apply( "value", t.value );
    }
};

} } // namespace comma { namespace visiting {

namespace snark{ namespace cv_mat {

static boost::unordered_map< std::string, int > fill_types_()
{
    boost::unordered_map< std::string, int > types;
    types[ "CV_8UC1" ] = types[ "ub" ] = CV_8UC1;
    types[ "CV_8UC2" ] = types[ "2ub" ] = CV_8UC2;
    types[ "CV_8UC3" ] = types[ "3ub" ] = CV_8UC3;
    types[ "CV_8UC4" ] = types[ "4ub" ] = CV_8UC4;
    types[ "CV_8SC1" ] = types[ "b" ] = CV_8SC1;
    types[ "CV_8SC2" ] = types[ "2b" ] = CV_8SC2;
    types[ "CV_8SC3" ] = types[ "3b" ] = CV_8SC3;
    types[ "CV_8SC4" ] = types[ "4b" ] = CV_8SC4;
    types[ "CV_16UC1" ] = types[ "uw" ] = CV_16UC1;
    types[ "CV_16UC2" ] = types[ "2uw" ] = CV_16UC2;
    types[ "CV_16UC3" ] = types[ "3uw" ] = CV_16UC3;
    types[ "CV_16UC4" ] = types[ "4uw" ] = CV_16UC4;
    types[ "CV_16SC1" ] = types[ "w" ] = CV_16SC1;
    types[ "CV_16SC2" ] = types[ "2w" ] = CV_16SC2;
    types[ "CV_16SC3" ] = types[ "3w" ] = CV_16SC3;
    types[ "CV_16SC4" ] = types[ "4w" ] = CV_16SC4;
    types[ "CV_32SC1" ] = types[ "i" ] = CV_32SC1;
    types[ "CV_32SC2" ] = types[ "2i" ] = CV_32SC2;
    types[ "CV_32SC3" ] = types[ "3i" ] = CV_32SC3;
    types[ "CV_32SC4" ] = types[ "4i" ] = CV_32SC4;
    types[ "CV_32FC1" ] = types[ "f" ] = CV_32FC1;
    types[ "CV_32FC2" ] = types[ "2f" ] = CV_32FC2;
    types[ "CV_32FC3" ] = types[ "3f" ] = CV_32FC3;
    types[ "CV_32FC4" ] = types[ "4f" ] = CV_32FC4;
    types[ "CV_64FC1" ] = types[ "d" ] = CV_64FC1;
    types[ "CV_64FC2" ] = types[ "2d" ] = CV_64FC2;
    types[ "CV_64FC3" ] = types[ "3d" ] = CV_64FC3;
    types[ "CV_64FC4" ] = types[ "4d" ] = CV_64FC4;
    return types;
}

static boost::unordered_map< int, std::string > fill_types_as_string_()
{
    boost::unordered_map< int, std::string > types;
    types[ CV_8UC1 ] = "CV_8UC1";
    types[ CV_8UC2 ] = "CV_8UC2";
    types[ CV_8UC3 ] = "CV_8UC3";
    types[ CV_8UC4 ] = "CV_8UC4";
    types[ CV_8SC1 ] = "CV_8SC1";
    types[ CV_8SC2 ] = "CV_8SC2";
    types[ CV_8SC3 ] = "CV_8SC3";
    types[ CV_8SC4 ] = "CV_8SC4";
    types[ CV_16UC1 ] = "CV_16UC1";
    types[ CV_16UC2 ] = "CV_16UC2";
    types[ CV_16UC3 ] = "CV_16UC3";
    types[ CV_16UC4 ] = "CV_16UC4";
    types[ CV_16SC1 ] = "CV_16SC1";
    types[ CV_16SC2 ] = "CV_16SC2";
    types[ CV_16SC3 ] = "CV_16SC3";
    types[ CV_16SC4 ] = "CV_16SC4";
    types[ CV_32SC1 ] = "CV_32SC1";
    types[ CV_32SC2 ] = "CV_32SC2";
    types[ CV_32SC3 ] = "CV_32SC3";
    types[ CV_32SC4 ] = "CV_32SC4";
    types[ CV_32FC1 ] = "CV_32FC1";
    types[ CV_32FC2 ] = "CV_32FC2";
    types[ CV_32FC3 ] = "CV_32FC3";
    types[ CV_32FC4 ] = "CV_32FC4";
    types[ CV_64FC1 ] = "CV_64FC1";
    types[ CV_64FC2 ] = "CV_64FC2";
    types[ CV_64FC3 ] = "CV_64FC3";
    types[ CV_64FC4 ] = "CV_64FC4";
    return types;
}

static const boost::unordered_map< std::string, int > types_ = fill_types_();
static const boost::unordered_map< int, std::string > types_as_string = fill_types_as_string_();

std::string type_as_string( int t ) // to avoid compilation warning
{
    boost::unordered_map< int, std::string >::const_iterator it = types_as_string.find( t );
    return it == types_as_string.end() ? boost::lexical_cast< std::string >( t ) : it->second;
}

static boost::unordered_map< std::string, unsigned int > fill_cvt_color_types_()
{
    boost::unordered_map<std::string, unsigned int> types;
    //note RGB is exactly the same as BGR
    types[ "CV_BGR2GRAY" ] = types[ "BGR,GRAY" ] = types[ "CV_RGB2GRAY" ] = types[ "RGB,GRAY" ] = CV_BGR2GRAY;
    types[ "CV_GRAY2BGR" ] = types[ "GRAY,BGR" ] = types[ "CV_GRAY2RGB" ] = types[ "GRAY,RGB" ] = CV_GRAY2BGR;
    types[ "CV_BGR2XYZ" ] = types[ "BGR,XYZ" ] = types[ "CV_RGB2XYZ" ] = types[ "RGB,XYZ" ] = CV_BGR2XYZ;
    types[ "CV_XYZ2BGR" ] = types[ "XYZ,BGR" ] = types[ "CV_XYZ2RGB" ] = types[ "XYZ,RGB" ] = CV_XYZ2BGR;
    types[ "CV_BGR2HSV" ] = types[ "BGR,HSV" ] = types[ "CV_RGB2HSV" ] = types[ "RGB,HSV" ] = CV_BGR2HSV;
    types[ "CV_HSV2BGR" ] = types[ "HSV,BGR" ] = types[ "CV_HSV2RGB" ] = types[ "HSV,RGB" ] = CV_HSV2BGR;
    types[ "CV_BGR2Lab" ] = types[ "BGR,Lab" ] = types[ "CV_RGB2Lab" ] = types[ "RGB,Lab" ] = CV_BGR2Lab;
    types[ "CV_Lab2BGR" ] = types[ "Lab,BGR" ] = types[ "CV_Lab2RGB" ] = types[ "Lab,RGB" ] = CV_Lab2BGR;
    types[ "CV_BayerBG2BGR" ] = types[ "BayerBG,BGR" ] = types[ "CV_BayerBG2RGB" ] = types[ "BayerBG,RGB" ] = CV_BayerBG2BGR;
    types[ "CV_BayerGB2BGR" ] = types[ "BayerGB,BGR" ] = types[ "CV_BayerGB2RGB" ] = types[ "BayerGB,RGB" ] = CV_BayerGB2BGR;
    types[ "CV_BayerRG2BGR" ] = types[ "BayerRG,BGR" ] = types[ "CV_BayerRG2RGB" ] = types[ "BayerRG,RGB" ] = CV_BayerRG2BGR;
    types[ "CV_BayerGR2BGR" ] = types[ "BayerGR,BGR" ] = types[ "CV_BayerGR2RGB" ] = types[ "BayerGR,RGB" ] = CV_BayerGR2BGR;
    types[ "CV_BayerBG2GRAY" ] = types[ "BayerBG,GRAY" ] = CV_BayerBG2GRAY;
    types[ "CV_BayerGB2GRAY" ] = types[ "BayerGB,GRAY" ] = CV_BayerGB2GRAY;
    types[ "CV_BayerRG2GRAY" ] = types[ "BayerRG,GRAY" ] = CV_BayerRG2GRAY;
    types[ "CV_BayerGR2GRAY" ] = types[ "BayerGR,GRAY" ] = CV_BayerGR2GRAY;
    return types;
}

static boost::unordered_map< std::string, unsigned int > cvt_color_types_ = fill_cvt_color_types_();
unsigned int cvt_color_type_from_string( const std::string& t ) // to avoid compilation warning
{
    boost::unordered_map< std::string, unsigned int >::const_iterator it = cvt_color_types_.find( t );
    if (it == cvt_color_types_.end()) { COMMA_THROW(comma::exception, "unknown conversion enum '" << t << "' for convert-color"); }
    return it->second;
}

static filters::value_type cvt_color_impl_( filters::value_type m, unsigned int which )
{
    filters::value_type n;
    n.first = m.first;
    cv::cvtColor( m.second, n.second, which );
    return n;
}

static cv::Scalar scalar_from_strings( const std::string* begin, unsigned int size )
{
    switch( size )
    {
        case 1: return cv::Scalar( boost::lexical_cast< float >( begin[0] ) );
        case 2: return cv::Scalar( boost::lexical_cast< float >( begin[0] ), boost::lexical_cast< float >( begin[1] ) );
        case 3: return cv::Scalar( boost::lexical_cast< float >( begin[0] ), boost::lexical_cast< float >( begin[1] ), boost::lexical_cast< float >( begin[2] ) );
        case 4: return cv::Scalar( boost::lexical_cast< float >( begin[0] ), boost::lexical_cast< float >( begin[1] ), boost::lexical_cast< float >( begin[2] ), boost::lexical_cast< float >( begin[3] ) );
        default: break;
    }
    COMMA_THROW( comma::exception, "expected a scalar of the size up to 4, got: " << size << " elements" );
}

static filters::value_type unpack12_impl_( filters::value_type m )
{
    //if(m.second.channels()!=1) { COMMA_THROW( comma::exception, "expected one channel input, got: ", m.second.channels() );}
    if(m.second.type()!=CV_8UC1 && m.second.type()!=CV_16UC1) { COMMA_THROW( comma::exception, "expected CV_8UC1("<<int(CV_8UC1)<<") or CV_16UC1("<<int(CV_16UC1)<<") , got: "<< m.second.type() );}
    //number of bytes
    int size=m.second.cols;
    if(m.second.type()==CV_16UC1){size*=2;}
    if(size%3!=0) { COMMA_THROW( comma::exception, "size is not divisible by three: "<<size);}
    cv::Mat mat(m.second.rows, (2*size)/3, CV_16UC1);
    for(int j=0;j<m.second.rows;j++)
    {
        const unsigned char* ptr=m.second.ptr(j);
        unsigned short* out_ptr=mat.ptr<unsigned short>(j);
        for(int col=0, i=0;i<size;i+=3)
        {
            out_ptr[col++] = ((unsigned(ptr[i])<<4) +  (unsigned(ptr[i+1]&0xF0) >> 4)) << 4;
            out_ptr[col++] = ((unsigned(ptr[i+2])<<4) + unsigned(ptr[i+1]&0x0F)) << 4;
            //out_ptr[col++] = (unsigned(ptr[i+2])<<4 | unsigned(ptr[i+1]&0x0F) >> 4) << 4;
        }
   }
    return filters::value_type(m.first, mat);
}

static filters::value_type head_impl_( filters::value_type m, unsigned int number_of_frames )
{
    static unsigned int frame_number = 0;
    if( frame_number < number_of_frames ) { frame_number++; return m; } else { return filters::value_type(); }
}

static filters::value_type crop_impl_( filters::value_type m, unsigned int x, unsigned int y, unsigned int w, unsigned int h )
{
    cv::Mat cropped;
    m.second( cv::Rect( x, y, w, h ) ).copyTo( cropped );
    return filters::value_type( m.first, cropped );
}

typedef std::pair< unsigned int, unsigned int > tile_t;

static filters::value_type crop_tile_impl_( filters::value_type input, unsigned int number_of_tile_cols, unsigned int number_of_tile_rows, const std::vector< tile_t >& tiles, bool vertical )
{
    unsigned int w = input.second.cols / number_of_tile_cols;
    unsigned int h = input.second.rows / number_of_tile_rows;
    unsigned int s = tiles.size();
    filters::value_type output( input.first, cv::Mat( vertical ? h*s : h, vertical ? w : w*s, input.second.type() ) );
    for( std::size_t i = 0; i < tiles.size(); ++i)
    {
        unsigned int x = tiles[i].first * w;
        unsigned int y = tiles[i].second * h;
        cv::Mat tile( output.second,  cv::Rect( vertical ? 0 : i*w, vertical ? i*h: 0, w, h ) );
        cv::Mat( input.second, cv::Rect( x, y, w, h ) ).copyTo( tile );
    }
    return output;
}

typedef std::pair< unsigned int, unsigned int > stripe_t;

static unsigned int sum_up( unsigned int v, const stripe_t & s ){ return v + s.second; }

static filters::value_type crop_cols_impl_( filters::value_type input, const std::vector< stripe_t > & cols )
{
    unsigned int h = input.second.rows;
    unsigned int w = std::accumulate( cols.begin(), cols.end(), 0, sum_up );
    filters::value_type output( input.first, cv::Mat( h, w, input.second.type() ) );
    unsigned int offset = 0;
    for( std::size_t i = 0; i < cols.size(); ++i)
    {
        cv::Mat tile( output.second, cv::Rect( offset, 0, cols[i].second, h ) );
        cv::Mat( input.second, cv::Rect( cols[i].first, 0, cols[i].second, h ) ).copyTo( tile );
        offset += cols[i].second;
    }
    return output;
}

static filters::value_type crop_rows_impl_( filters::value_type input, const std::vector< stripe_t > & rows )
{
    unsigned int w = input.second.cols;
    unsigned int h = std::accumulate( rows.begin(), rows.end(), 0, sum_up );
    filters::value_type output( input.first, cv::Mat( h, w, input.second.type() ) );
    unsigned int offset = 0;
    for( std::size_t i = 0; i < rows.size(); ++i)
    {
        cv::Mat tile( output.second, cv::Rect( 0, offset, w, rows[i].second ) );
        cv::Mat( input.second, cv::Rect( 0, rows[i].first, w, rows[i].second ) ).copyTo( tile );
        offset += rows[i].second;
    }
    return output;
}

static const int bands_method_default = CV_REDUCE_AVG;

static filters::value_type bands_to_cols_impl_( filters::value_type input, bool bands_to_cols, const std::vector< stripe_t > & bands, int cv_reduce_method, int cv_reduce_dtype = -1 )
{
    unsigned int w = input.second.cols;
    unsigned int h = input.second.rows;
    unsigned int output_type = cv_reduce_dtype >= 0
                             ? CV_MAKETYPE( CV_MAT_DEPTH( cv_reduce_dtype ), input.second.channels() )
                             : input.second.type() ;
    filters::value_type output( input.first, cv::Mat( bands_to_cols ? h : bands.size()
                                                    , bands_to_cols ? bands.size() : w
                                                    , output_type ) );
    for( std::size_t i = 0; i < bands.size(); ++i )
    {
        cv::Mat intile( input.second, bands_to_cols
                                    ? cv::Rect( bands[i].first, 0, bands[i].second, h )
                                    : cv::Rect( 0, bands[i].first, w, bands[i].second ) );
        cv::Mat outtile( output.second, bands_to_cols
                                      ? cv::Rect( i, 0, 1, h )
                                      : cv::Rect( 0, i, w, 1 ) );
        int cv_reduce_dim = bands_to_cols ? 1 : 0 ;
        cv::reduce( intile, outtile, cv_reduce_dim, cv_reduce_method, output_type );
    }
    return output;
}

static filters::value_type cols_to_channels_impl_( filters::value_type input, bool cols_to_channels, const std::vector< unsigned int > & values, double padding_value, unsigned int repeat )
{
    if ( input.second.channels() != 1 ) { COMMA_THROW( comma::exception, "input image for cols-to-channels operation must have a single channel" ); }
    std::string element = cols_to_channels ? "column" : "row";

    unsigned int w = input.second.cols;
    unsigned int h = input.second.rows;

    unsigned int min_element = *std::min_element( values.begin(), values.end() );
    if ( min_element >= ( cols_to_channels ? w : h ) ) { COMMA_THROW( comma::exception, "the first output " << element << " is outside of the input image" ); }
    unsigned int output_w = cols_to_channels
                          ? ( repeat ? ( w - min_element ) / repeat : 1 )
                          : w ;
    unsigned int output_h = cols_to_channels
                          ? h
                          : ( repeat ? ( h - min_element ) / repeat : 1 ) ;
    unsigned int output_c = values.size() == 2 ? 3 : values.size();
    unsigned int output_t = CV_MAKETYPE( input.second.depth(), output_c );
    filters::value_type output( input.first, cv::Mat( output_h, output_w, output_t ) );

    std::vector< int > from_to;
    from_to.reserve( 2 * output_c );
    for ( size_t i = 0; i < output_c; ++i ) { from_to.push_back( i ); from_to.push_back( i ); }

    std::vector< cv::Mat > src( output_c );
    std::vector< cv::Mat > dst( 1 );
    cv::Mat padding = ( cols_to_channels
                      ? cv::Mat::ones( h, 1, input.second.type() )
                      : cv::Mat::ones( 1, w, input.second.type() ) ) * padding_value; // instantiation is lazy
    std::vector< unsigned int > indices( values );
    for( size_t i = indices.size(); i < output_c; ++i ) { src[i] = padding; }
    for ( unsigned int opos = 0; opos < ( cols_to_channels ? output_w : output_h ) ; ++opos )
    {
        for( size_t i = 0; i < indices.size(); ++i )
        {
            unsigned int j = indices[i];
            if ( j >= ( cols_to_channels ? w : h ) ) {
                src[i] = padding;
            } else {
                src[i] = cols_to_channels
                       ? cv::Mat( input.second, cv::Rect( j, 0, 1, h ) )
                       : cv::Mat( input.second, cv::Rect( 0, j, w, 1 ) ) ;
            }
            indices[i] += repeat;
        }
        dst[0] = cols_to_channels
               ? cv::Mat( output.second, cv::Rect( opos, 0, 1, h ) )
               : cv::Mat( output.second, cv::Rect( 0, opos, w, 1 ) ) ;
        cv::mixChannels( src, dst, &from_to[0], output_c );
    }
    return output;
}

static filters::value_type channels_to_cols_impl_( filters::value_type input, bool channels_to_cols )
{
    unsigned int w = input.second.cols;
    unsigned int h = input.second.rows;

    unsigned int input_c = input.second.channels();
    unsigned int output_t = CV_MAKETYPE( input.second.depth(), 1 );
    filters::value_type output( input.first, cv::Mat( channels_to_cols ? h : input_c * h
                                                    , channels_to_cols ? input_c * w : w
                                                    , output_t ) );

    std::vector< int > from_to;
    from_to.reserve( 2 * input_c );
    for ( size_t i = 0; i < input_c; ++i ) { from_to.push_back( i ); from_to.push_back( i ); }

    std::vector< cv::Mat > src( 1 );
    std::vector< cv::Mat > dst( input_c );
    for ( unsigned int ipos = 0; ipos < ( channels_to_cols ? w : h ) ; ++ipos )
    {
        for( size_t i = 0; i < input_c; ++i )
        {
            dst[i] = cv::Mat( output.second, channels_to_cols
                                           ? cv::Rect( ipos * input_c + i, 0, 1, h )
                                           : cv::Rect( 0, ipos * input_c + i, w, 1 ) );
        }
        src[0] = cv::Mat( input.second, channels_to_cols
                                      ? cv::Rect( ipos, 0, 1, h )
                                      : cv::Rect( 0, ipos, w, 1 ) );
        cv::mixChannels( src, dst, &from_to[0], input_c );
    }

    return output;
}

class accumulate_impl_
{
    public:
        accumulate_impl_( unsigned int how_many ) : how_many_ ( how_many ), defined_ ( false ) {}
        filters::value_type operator()( filters::value_type input )
        {
            if( !defined_ )
            {
                cols_ = input.second.cols;
                h_ = input.second.rows;
                rows_ = h_ * how_many_;
                type_ = input.second.type();
                accumulated_image_ = cv::Mat::zeros( rows_, cols_, type_ );
                rect_for_new_data_ = cv::Rect( 0, 0, cols_, h_ );
                rect_for_old_data_ = cv::Rect( 0, h_, cols_, rows_ - h_ );
                rect_to_keep_ = cv::Rect( 0, 0, cols_, rows_ - h_ );
                defined_ = true;
            }
            if( input.second.cols != cols_ ) { COMMA_THROW( comma::exception, "accumulate: expected input image with " << cols_ << " columns, got " << input.second.cols << " columns"); }
            if( input.second.rows != h_ ) { COMMA_THROW( comma::exception, "accumulate: expected input image with " << h_ << " rows, got " << input.second.rows << " rows"); }
            if( input.second.type() != type_ ) { COMMA_THROW( comma::exception, "accumulate: expected input image of type " << type_ << ", got type " << input.second.type() << " rows"); }
            filters::value_type output( input.first, cv::Mat( accumulated_image_.size(), accumulated_image_.type() ) );
            cv::Mat new_data( output.second, rect_for_new_data_ );
            input.second.copyTo( new_data );
            cv::Mat old_data( output.second, rect_for_old_data_ );
            cv::Mat( accumulated_image_, rect_to_keep_ ).copyTo( old_data );
            output.second.copyTo( accumulated_image_ );
            return output;
        }
    private:
        unsigned int how_many_;
        bool defined_;
        int cols_, h_, rows_, type_;
        cv::Rect rect_for_new_data_, rect_for_old_data_, rect_to_keep_;
        cv::Mat accumulated_image_;
};

static filters::value_type convert_to_impl_( filters::value_type m, int type, double scale, double offset )
{
    filters::value_type n;
    n.first = m.first;
    m.second.convertTo( n.second, type, scale, offset );
    return n;
}

static filters::value_type flip_impl_( filters::value_type m, int how )
{
    filters::value_type n;
    n.first = m.first;
    cv::flip( m.second, n.second, how );
    return n;
}

static filters::value_type resize_impl_( filters::value_type m, unsigned int width, unsigned int height, double w, double h, int interpolation )
{
    filters::value_type n;
    n.first = m.first;
    cv::resize( m.second, n.second, cv::Size( width ? width : m.second.cols * w, height ? height : m.second.rows * h ), 0, 0, interpolation );
    return n;
}

static filters::value_type brightness_impl_( filters::value_type m, double scale, double offset )
{
    filters::value_type n;
    n.first = m.first;
    n.second = (m.second * scale) + offset;
    return n;
}

static filters::value_type colour_map_impl_( filters::value_type m, int type )
{
    filters::value_type n;
    n.first = m.first;
    cv::applyColorMap( m.second, n.second, type );
    return n;
}

static filters::value_type mask_impl_( filters::value_type m, boost::function< filters::value_type( filters::value_type ) > mask )
{
    filters::value_type n;
    n.first = m.first;
    m.second.copyTo( n.second, mask( n ).second );
    return n;
}

struct blur_t
{
    enum types { box, gaussian, median, bilateral, adaptive_bilateral };
    types blur_type;
    cv::Size kernel_size;
    cv::Point2d std;
    int neighbourhood_size;
    double sigma_colour;
    double sigma_space;

    static types from_string( const std::string& s )
    {
        if( s == "box" ) { return box; }
        if( s == "gaussian" ) { return gaussian; }
        if( s == "median") { return median; }
        if( s == "bilateral") { return bilateral; }
        if( s == "adaptive-bilateral") { return adaptive_bilateral; }
        COMMA_THROW( comma::exception, "unexpected blur type" );
    }
    blur_t() : neighbourhood_size(0), sigma_colour(0), sigma_space(0) {}
};

static filters::value_type blur_impl_( filters::value_type m, blur_t params )
{
    filters::value_type n;
    n.first = m.first;
    switch( params.blur_type )
    {
        case blur_t::box:
            cv::blur(m.second, n.second, params.kernel_size);
            break;
        case blur_t::gaussian:
            cv::GaussianBlur(m.second, n.second, params.kernel_size, params.std.x, params.std.y);
            break;
        case blur_t::median:
            cv::medianBlur(m.second, n.second, params.neighbourhood_size);
            break;
        case blur_t::bilateral:
            cv::bilateralFilter(m.second, n.second, params.neighbourhood_size, params.sigma_colour, params.sigma_space);
            break;
        case blur_t::adaptive_bilateral:
            cv::adaptiveBilateralFilter(m.second, n.second, params.kernel_size, params.sigma_colour, params.sigma_space);
            break;
    }
    return n;
}

struct threshold_t
{
    enum types { binary = CV_THRESH_BINARY
               , binary_inv = CV_THRESH_BINARY_INV
               , trunc = CV_THRESH_TRUNC
               //, trunc_inv = CV_THRESH_TRUNC | CV_THRESH_BINARY_INV // == CV_THRESH_TOZERO
               , tozero = CV_THRESH_TOZERO
               , tozero_inv = CV_THRESH_TOZERO_INV };

    static types from_string( const std::string& s )
    {
        if( s.empty() || s == "binary" ) { return binary; }
        if( s == "binary_inv" ) { return binary_inv; }
        if( s == "trunc" ) { return trunc; }
        if( s == "tozero" ) { return tozero; }
        if( s == "tozero_inv" ) { return tozero_inv; }
        COMMA_THROW( comma::exception, "expected threshold type, got: \"" << s << "\"" );
    }
};

static filters::value_type threshold_impl_( filters::value_type m, double threshold, double max_value, threshold_t::types type, bool otsu )
{
    filters::value_type n;
    n.first = m.first;
    cv::threshold( m.second, n.second, threshold, max_value, otsu ? type | CV_THRESH_OTSU : type );
    return n;
}

static filters::value_type transpose_impl_( filters::value_type m )
{
    filters::value_type n;
    n.first = m.first;
    cv::transpose( m.second, n.second );
    return n;
}

int single_channel_type( int t )
{
    switch( t )
    {
        case CV_8UC1:
        case CV_8UC2:
        case CV_8UC3:
        case CV_8UC4:
            return CV_8UC1;
        case CV_8SC1:
        case CV_8SC2:
        case CV_8SC3:
        case CV_8SC4:
            return CV_8SC1;
        case CV_16UC1:
        case CV_16UC2:
        case CV_16UC3:
        case CV_16UC4:
            return CV_16UC1;
        case CV_16SC1:
        case CV_16SC2:
        case CV_16SC3:
        case CV_16SC4:
            return CV_16SC1;
        case CV_32SC1:
        case CV_32SC2:
        case CV_32SC3:
        case CV_32SC4:
            return CV_32SC1;
        case CV_32FC1:
        case CV_32FC2:
        case CV_32FC3:
        case CV_32FC4:
            return CV_32FC1;
        case CV_64FC1:
        case CV_64FC2:
        case CV_64FC3:
        case CV_64FC4:
            return CV_64FC1;
    }
    return CV_8UC1;
}

static filters::value_type split_impl_( filters::value_type m )
{
    filters::value_type n;
    n.first = m.first;
    n.second = cv::Mat( m.second.rows * m.second.channels(), m.second.cols, single_channel_type( m.second.type() ) ); // todo: check number of channels!
    std::vector< cv::Mat > channels;
    channels.reserve( m.second.channels() );
    for( unsigned int i = 0; i < static_cast< unsigned int >( m.second.channels() ); ++i )
    {
        channels.push_back( cv::Mat( n.second, cv::Rect( 0, i * m.second.rows, m.second.cols, m.second.rows ) ) );
    }
    cv::split( m.second, channels );
    return n;
}

class log_impl_ // quick and dirty; poor-man smart pointer, since boost::mutex is non-copyable
{
    private:
        class logger
        {
            public:
                logger() : size_( 0 ), count_( 0 ) {}

                logger( const std::string& filename ) : ofstream_( new std::ofstream( &filename[0] ) ), serialization_( "t,rows,cols,type", comma::csv::format( "t,3ui" ) ), size_( 0 ), count_( 0 ) { if( !ofstream_->is_open() ) { COMMA_THROW( comma::exception, "failed to open \"" << filename << "\"" ); } }

                logger( const std::string& directory, boost::posix_time::time_duration period ) : directory_( directory ), serialization_( "t,rows,cols,type", comma::csv::format( "t,3ui" ) ), period_( period ), size_( 0 ), count_( 0 ) {}

                logger( const std::string& directory, unsigned int size ) : directory_( directory ), serialization_( "t,rows,cols,type", comma::csv::format( "t,3ui" ) ), size_( size ), count_( 0 ) {}

                ~logger() { if( ofstream_ ) { ofstream_->close(); } }

                filters::value_type operator()( filters::value_type m )
                {
                    if( m.second.empty() ) { return m; } // quick and dirty, end of stream
                    boost::mutex::scoped_lock lock( mutex_ ); // somehow, serial_in_order still may have more than one instance of filter run at a time
                    update_on_size_();
                    update_on_time_( m );
                    if( !ofstream_ )
                    {
                        std::string filename = directory_ + '/' + boost::posix_time::to_iso_string( m.first ) + ".bin";
                        ofstream_.reset( new std::ofstream( &filename[0] ) );
                        if( !ofstream_->is_open() ) { COMMA_THROW( comma::exception, "failed to open \"" << filename << "\"" ); }
                    }
                    serialization_.write( *ofstream_, m );
                    return m;
                }

            private:
                boost::mutex mutex_;
                std::string directory_;
                boost::scoped_ptr< std::ofstream > ofstream_;
                snark::cv_mat::serialization serialization_;
                boost::optional< boost::posix_time::time_duration > period_;
                boost::posix_time::ptime start_;
                unsigned int size_;
                unsigned int count_;

                void update_on_size_()
                {
                    if( size_ == 0 ) { return; }
                    if( count_ < size_ ) { ++count_; return; }
                    count_ = 1;
                    ofstream_->close();
                    ofstream_.reset();
                }

                void update_on_time_( filters::value_type m )
                {
                    if( !period_ ) { return; }
                    if( start_.is_not_a_date_time() ) { start_ = m.first; return; }
                    if( ( m.first - start_ ) < *period_ ) { return; }
                    start_ = m.first;
                    ofstream_->close();
                    ofstream_.reset();
                }
        };

        boost::shared_ptr< logger > logger_; // todo: watch performance

    public:
        log_impl_() {}

        log_impl_( const std::string& filename ) : logger_( new logger( filename ) ) {}

        log_impl_( const std::string& directory, boost::posix_time::time_duration period ) : logger_( new logger( directory, period ) ) {}

        log_impl_( const std::string& directory, unsigned int size ) : logger_( new logger( directory, size ) ) {}

        filters::value_type operator()( filters::value_type m ) { return logger_->operator()( m ); }
};

static filters::value_type merge_impl_( filters::value_type m, unsigned int nchannels )
{
    filters::value_type n;
    n.first = m.first;
    if( m.second.rows % nchannels != 0 ) { COMMA_THROW( comma::exception, "merge: expected " << nchannels << " horizontal strips of equal height, got " << m.second.rows << " rows, which is not a multiple of " << nchannels ); }
    std::vector< cv::Mat > channels( nchannels );
    for( std::size_t i = 0; i < nchannels; ++i ) { channels[i] = cv::Mat( m.second, cv::Rect( 0, i * m.second.rows / nchannels, m.second.cols, m.second.rows / nchannels ) ); }
    cv::merge( channels, n.second );
    return n;
}

static filters::value_type view_impl_( filters::value_type m, std::string name, unsigned int delay )
{
    cv::imshow( &name[0], m.second );
    char c = cv::waitKey( delay );
    if( c == 27 ) { return filters::value_type(); } // HACK to notify application to exit
    if( c == ' ' )
    {
        std::stringstream filename;
        filename <<  boost::posix_time::to_iso_string( m.first.is_not_a_date_time() ? boost::posix_time::microsec_clock::universal_time() : m.first ) << ".ppm";
        cv::imwrite( filename.str(), m.second );
    }
    return m;
}

static filters::value_type thumb_impl_( filters::value_type m, std::string name, unsigned int cols = 100, unsigned int delay = 1 )
{
    cv::Mat n;
    unsigned int rows = m.second.rows * ( double( cols ) / m.second.cols );
    if( rows == 0 ) { rows = 1; }
    cv::resize( m.second, n, cv::Size( cols, rows ) );
    cv::imshow( &name[0], n );
    char c = cv::waitKey( delay );
    return c == 27 ? filters::value_type() : m; // HACK to notify application to exit
}

static filters::value_type cross_impl_( filters::value_type m, boost::optional< Eigen::Vector2i > xy ) // todo: move to draw
{
    if( !xy )
    {
        xy = Eigen::Vector2i();
        xy->x() = m.second.size().width / 2;
        xy->y() = m.second.size().height / 2;
    }
    cv::circle( m.second, cv::Point( xy->x(), xy->y() ), 4, cv::Scalar( 0, 255, 0 ), 1, CV_AA );
    cv::line( m.second, cv::Point( xy->x(), 0 ), cv::Point( xy->x(), m.second.size().height ), cv::Scalar( 0, 255, 0 ) );
    cv::line( m.second, cv::Point( 0, xy->y() ), cv::Point( m.second.size().width, xy->y() ), cv::Scalar( 0, 255, 0 ) );
    return m;
}

namespace drawing {

struct shape
{
    cv::Scalar color;
    int thickness;
    int line_type;
    int shift;
    shape() : thickness( 1 ), line_type( 8 ), shift( 0 ) {}
    shape( const cv::Scalar& color, int thickness = 1, int line_type = 8, int shift = 0 ) : color( color ), thickness( thickness ), line_type( line_type ), shift( shift ) {}
};

struct circle : public shape
{
    cv::Point center;
    int radius;
    circle() {}
    circle( const cv::Point& center, int radius, const cv::Scalar& color, int thickness = 1, int line_type = 8, int shift = 0 ) : shape( color, thickness, line_type, shift ), center( center ), radius( radius ) {}
    void draw( cv::Mat m ) const { cv::circle( m, center, radius, color, thickness, line_type, shift ); }
};

struct rectangle : public shape
{
    cv::Point upper_left;
    cv::Point lower_right;
    rectangle() {};
    rectangle( const cv::Point& upper_left, const cv::Point& lower_right, const cv::Scalar& color, int thickness = 1, int line_type = 8, int shift = 0 ) : shape( color, thickness, line_type, shift ), upper_left( upper_left ), lower_right( lower_right ) {}
    void draw( cv::Mat m ) const { cv::rectangle( m, upper_left, lower_right, color, thickness, line_type, shift ); }
};

} // namespace drawing {

static filters::value_type circle_impl_( filters::value_type m, const drawing::circle& circle ) { circle.draw( m.second ); return m; }

static filters::value_type rectangle_impl_( filters::value_type m, const drawing::rectangle& rectangle ) { rectangle.draw( m.second ); return m; }

static void encode_impl_check_type( const filters::value_type& m, const std::string& type )
{
    int channels = m.second.channels();
    int size = m.second.elemSize() / channels;
    int cv_type = m.second.type();
    if( !( channels == 1 || channels == 3 ) ) { COMMA_THROW( comma::exception, "expected image with 1 or 3 channel, got " << channels << " channels" ); }
    if( !( size == 1 || size == 2 ) ) { COMMA_THROW( comma::exception, "expected 8- or 16-bit image, got " << size*8 << "-bit image" ); }
    if( size == 2 && !( cv_type == CV_16UC1 || cv_type == CV_16UC3 ) ) {  COMMA_THROW( comma::exception, "expected 16-bit image with unsigned elements, got image of type " << type_as_string( cv_type ) ); }
    if( size == 2 && !( type == "tiff" || type == "tif" || type == "png" || type == "jp2" ) ) { COMMA_THROW( comma::exception, "cannot convert 16-bit image to type " << type << "; use tif or png instead" ); }
}

static filters::value_type encode_impl_( filters::value_type m, const std::string& type )
{
    if( is_empty( m ) ) { return m; }
    encode_impl_check_type( m, type );
    std::vector< unsigned char > buffer;
    std::string format = "." + type;
    cv::imencode( format, m.second, buffer );
    filters::value_type p;
    p.first = m.first;
    p.second = cv::Mat( buffer.size(), 1, CV_8UC1 );
    ::memcpy( p.second.data, &buffer[0] , buffer.size() );
    return p;
}

static comma::csv::options make_header_csv()
{
    comma::csv::options csv;
    csv.fields = "t,rows,cols,type";
    csv.format( "t,3ui" );
    return csv;
}

static filters::value_type histogram_impl_( filters::value_type m )
{
    static comma::csv::output_stream< serialization::header > os( std::cout, make_header_csv() ); // todo: quick and dirty; generalize imaging::serialization::pipeline
    if( single_channel_type( m.second.type() ) != CV_8UC1 ) { std::cerr << "cv-cat: histogram: expected an unsigned char image type; got " << type_as_string( m.second.type() ) << std::endl; exit( 1 ); }
    typedef boost::array< comma::uint32, 256 > channel_t;
    std::vector< channel_t > channels( m.second.channels() );
    for( unsigned int i = 0; i < channels.size(); ++i ) { ::memset( ( char* )( &channels[i][0] ), 0, sizeof( comma::uint32 ) * 256 ); }
    for( int r = 0; r < m.second.rows; ++r )
    {
        const unsigned char* p = m.second.ptr< unsigned char >( r );
        for( int c = 0; c < m.second.cols; ++c )
        {
            for( unsigned int i = 0; i < channels.size(); ++channels[i][p[c]], ++i, ++p );
        }
    }
    serialization::header h;
    h.timestamp = m.first;
    h.rows = m.second.rows;
    h.cols = m.second.cols;
    h.type = m.second.type();
    os.write( h );
    os.flush();
    for( unsigned int i = 0; i < channels.size(); ++i ) { std::cout.write( ( char* )( &channels[i][0] ), sizeof( comma::uint32 ) * 256 ); }
    return m;
}

template < typename T > static comma::csv::options make_csv_options_( bool binary ) // quick and dirty
{
    comma::csv::options csv;
    if( binary ) { csv.format( comma::csv::format::value< snark::timestamped< T > >() ); }
    return csv;
}

template < typename T > static T cv_read_( const std::string& filename = "", const std::string& path = "" )
{
    if( filename.empty() ) { return T(); }
    T t;
    if( !boost::filesystem::is_regular_file( filename ) ) { COMMA_THROW( comma::exception, "file not found: \"" << filename << "\"" ); }
    const std::vector< std::string > v = comma::split( filename, '.' );
    cv::FileStorage f( filename, cv::FileStorage::READ | ( v.size() > 1 || v.back() == "xml" ? cv::FileStorage::FORMAT_XML : cv::FileStorage::FORMAT_YAML ) );
    cv::FileNode n = f[path];
    t.read( n );
    return t;
}

static filters::value_type simple_blob_impl_( filters::value_type m, const cv::SimpleBlobDetector::Params& params, bool binary )
{
    static cv::SimpleBlobDetector detector( params ); // quick and dirty
    std::vector< cv::KeyPoint > key_points;
    detector.detect( m.second, key_points );
    static comma::csv::output_stream< snark::timestamped< cv::KeyPoint > > os( std::cout, make_csv_options_< snark::timestamped< cv::KeyPoint > >( binary ) );
    for( unsigned int i = 0; i < key_points.size(); ++i ) { os.write( snark::timestamped< cv::KeyPoint >( m.first, key_points[i] ) ); }
    return m;
}

static filters::value_type grab_impl_( filters::value_type m, const std::string& type )
{
    std::string filename = boost::posix_time::to_iso_string( m.first.is_not_a_date_time() ? boost::posix_time::microsec_clock::universal_time() : m.first );
    filename += "." + type;
    cv::imwrite( filename, m.second );
    return filters::value_type(); // HACK to notify application to exit
}

static filters::value_type file_impl_( filters::value_type m, const std::string& type )
{
    encode_impl_check_type( m, type );
    std::string filename = boost::posix_time::to_iso_string( m.first.is_not_a_date_time() ? boost::posix_time::microsec_clock::universal_time() : m.first );
    filename += "." + type;
    cv::imwrite( filename, m.second );
    return m;
}

static filters::value_type timestamp_impl_( filters::value_type m )
{
    cv::rectangle( m.second, cv::Point( 5, 5 ), cv::Point( 228, 25 ), cv::Scalar( 0xffff, 0xffff, 0xffff ), CV_FILLED, CV_AA );
    cv::putText( m.second, boost::posix_time::to_iso_string( m.first ), cv::Point( 10, 20 ), cv::FONT_HERSHEY_SIMPLEX, 0.5, cv::Scalar( 0, 0, 0 ), 1, CV_AA );
    return m;
}

struct count_impl_
{
    count_impl_() : count( 0 ) {}

    unsigned int count;

    filters::value_type operator()( filters::value_type m )
    {
        cv::rectangle( m.second, cv::Point( 5, 5 ), cv::Point( 80, 25 ), cv::Scalar( 0xffff, 0xffff, 0xffff ), CV_FILLED, CV_AA );
        cv::putText( m.second, boost::lexical_cast< std::string >( count++ ), cv::Point( 10, 20 ), cv::FONT_HERSHEY_SIMPLEX, 0.5, cv::Scalar( 0, 0, 0 ), 1, CV_AA );
        return m;
    }
};

static filters::value_type invert_impl_( filters::value_type m )
{
    if( m.second.type() != CV_8UC1 && m.second.type() != CV_8UC2 && m.second.type() != CV_8UC3 && m.second.type() != CV_8UC4 ) { COMMA_THROW( comma::exception, "expected image type ub, 2ub, 3ub, 4ub; got: " << type_as_string( m.second.type() ) ); }
    for( unsigned char* c = m.second.datastart; c < m.second.dataend; *c = 255 - *c, ++c );
    return m;
}

static filters::value_type invert_brightness_impl_( filters::value_type m )
{
    if( m.second.type() != CV_8UC3 ) { COMMA_THROW( comma::exception, "expected image type 3ub; got: " << type_as_string( m.second.type() ) ); }
    cv::Mat n;
    cv::cvtColor( m.second, n, CV_RGB2HSV );
    for( unsigned char* c = n.datastart + 2; c < n.dataend; *c = 255 - *c, c += 3 );
    cv::cvtColor( n, m.second, CV_HSV2RGB );
    return m;
}

static filters::value_type equalize_histogram_impl_(filters::value_type m)
{
    if( single_channel_type(m.second.type()) != CV_8UC1 ) { COMMA_THROW( comma::exception, "expected image type ub, 2ub, 3ub, 4ub; got: " << type_as_string( m.second.type() ) ); }
    int chs=m.second.channels();
    //split
    std::vector<cv::Mat> planes;
    for(int i=0;i<chs;i++)
        planes.push_back(cv::Mat(1,1,single_channel_type(m.second.type())));
    cv::split(m.second,planes);
    //equalize
    for(int i=0;i<chs;i++)
    {
        //cv::equalizeHist only supports 8-bit single channel
        cv::equalizeHist(planes[i],planes[i]);
    }
    //merge
    cv::merge(planes,m.second);
    return m;
}
static filters::value_type normalize_cv_impl_( filters::value_type m )
{
    //std::cerr<<"my type: "<<m.second.type()<<" ,CV_8UC3: "<<int(CV_8UC3)<<" ,CV_32FC3: "<<int(CV_32FC3)<<" ,CV_8UC1: "<<CV_8UC1<<std::endl;
    cv::normalize(m.second,m.second,1,0,cv::NORM_INF,CV_32FC(m.second.channels()));
    return m;
}

static cv::Scalar max_scalar(const cv::Scalar& s, const cv::Scalar& t)
{
    cv::Scalar out;
    for(int i=0;i<4;i++)
        out[i]=std::max(s[i],t[i]);
    return out;
}

struct filter_table_t
{
    struct filter_i
    {
        virtual cv::Mat normalize_max(const cv::Mat& v)=0;
        virtual cv::Mat normalize_sum(const cv::Mat& v)=0;
        virtual ~filter_i(){}
    };
    std::vector<filter_i*> filters_;
    filter_i& filter(int depth){return *filters_[depth];}
    static const int number_of_partitions=8;
    //typed filter
    template<int Depth>
    struct filter_t:public filter_i
    {
        typedef typename depth_traits< Depth >::value_t value_t;
        cv::Mat normalize_max(const cv::Mat& mat)
        {
            bool use_double=(single_channel_type(mat.type()) == CV_64FC1);
            int partition_size=mat.rows/number_of_partitions;
            //max
            cv::Scalar s(0,0,0,0);
            s=tbb::parallel_reduce(tbb::blocked_range<int>(0,mat.rows, partition_size), s, boost::bind(max_,_1,mat,_2), max_scalar);
            //invert
            s=cv::Scalar(1/(s[0]?s[0]:1),1/(s[1]?s[1]:1),1/(s[2]?s[2]:1),1/(s[3]?s[3]:1));
            //scale
            cv::Mat result(mat.rows,mat.cols,use_double?CV_64FC(mat.channels()):CV_32FC(mat.channels()));
            if(use_double)
                tbb::parallel_for(tbb::blocked_range<int>(0,mat.rows, partition_size), boost::bind(scale_<CV_64F>, _1, mat, s, boost::ref(result)));
            else
                tbb::parallel_for(tbb::blocked_range<int>(0,mat.rows, partition_size), boost::bind(scale_<CV_32F>, _1, mat, s, boost::ref(result)));
            return result;
        }
        cv::Mat normalize_sum(const cv::Mat& mat)
        {
            bool use_double=(single_channel_type(mat.type()) == CV_64FC1);
            cv::Mat result(mat.rows,mat.cols, use_double?CV_64FC(mat.channels()):CV_32FC(mat.channels()));
            int partition_size=mat.rows/number_of_partitions;
            if(use_double)
                tbb::parallel_for(tbb::blocked_range<int>(0,mat.rows, partition_size), boost::bind(normalize_sum_<CV_64F>, _1, mat, boost::ref(result)));
            else
                tbb::parallel_for(tbb::blocked_range<int>(0,mat.rows, partition_size), boost::bind(normalize_sum_<CV_32F>, _1, mat, boost::ref(result)));
            return result;
        }
        static cv::Scalar max_(const tbb::blocked_range<int>& r, const cv::Mat& v, cv::Scalar s)
        {
            int chs=v.channels();
            for(int i=r.begin();i<r.end();i++)
            {
                const value_t* row=v.ptr<value_t>(i);
                for(int j=0;j<v.cols;j++)
                    for(int k=0;k<chs;k++)
                        s[k]=std::max(s[k],double(*row++));
            }
            return s;
        }
        // Output_depth: CV_32FC or CV_64FC for float or double precision
        template<int Output_depth>
        static void scale_(const tbb::blocked_range<int>& r, const cv::Mat& v, const cv::Scalar& s, cv::Mat& out)
        {
            typedef typename depth_traits<Output_depth>::value_t output_t;
            int chs=v.channels();
            if(out.cols!=v.cols || out.rows!=v.rows || out.channels()!=chs)
            {
                COMMA_THROW(comma::exception, "scale: in and out Matrix mismatch");
            }
            if(single_channel_type(out.type())!=CV_MAKETYPE(Output_depth,1))
                COMMA_THROW(comma::exception, "scale: invalid output type: "<<type_as_string(out.type()) << " expected :"<<type_as_string(CV_MAKETYPE(Output_depth,1)));
            for(int i=r.begin();i<r.end();i++)
            {
                const value_t* in=v.ptr<value_t>(i);
                output_t* outp=out.ptr<output_t>(i);
                for(int j=0;j<v.cols;j++)
                    for(int k=0;k<chs;k++)
                        *outp++=output_t(*in++)*s[k];
            }
        }
        // Output_depth: CV_32FC or CV_64FC for float or double precision
        template<int Output_depth>
        static void normalize_sum_(const tbb::blocked_range<int>& r, const cv::Mat& v, cv::Mat& out)
        {
            typedef typename depth_traits<Output_depth>::value_t output_t;
            int chs=v.channels();
            if(out.cols!=v.cols || out.rows!=v.rows || out.channels()!=chs)
            {
                COMMA_THROW(comma::exception, "normalize_sum: in and out Matrix mismatch");
            }
            if(single_channel_type(out.type())!=CV_MAKETYPE(Output_depth,1))
                COMMA_THROW(comma::exception, "normalize_sum: invalid output type: "<<type_as_string(out.type()) << " expected :"<<type_as_string(CV_MAKETYPE(Output_depth,1)));
            for(int i=r.begin();i<r.end();i++)
            {
                const value_t* in=v.ptr<value_t>(i);
                output_t* outp=out.ptr<output_t>(i);
                for(int j=0;j<v.cols;j++)
                {
                    output_t sum=0;
                    for(int k=0;k<chs;k++)
                        sum+=output_t(in[k]);
                    for(int k=0;k<chs;k++)
                        *outp++=output_t(*in++)/(sum?sum:1);
                }
            }
        }
    };
    filter_table_t() : filters_(7)
    {
        filters_[CV_8U]=new filter_t<CV_8U>();
        filters_[CV_8S]=new filter_t<CV_8S>();
        filters_[CV_16U]=new filter_t<CV_16U>();
        filters_[CV_16S]=new filter_t<CV_16S>();
        filters_[CV_32S]=new filter_t<CV_32S>();
        filters_[CV_32F]=new filter_t<CV_32F>();
        filters_[CV_64F]=new filter_t<CV_64F>();
    }
    ~filter_table_t() { for(int i=0;i<=CV_64F;i++) { delete filters_[i]; } }
};
static filter_table_t filter_table;

static filters::value_type normalize_max_impl_( filters::value_type m )
{
    filter_table_t::filter_i& filter=filter_table.filter(m.second.depth());
    return filters::value_type(m.first, filter.normalize_max(m.second));
}
static filters::value_type normalize_sum_impl_( filters::value_type m )
{
    filter_table_t::filter_i& filter=filter_table.filter(m.second.depth());
    return filters::value_type(m.first, filter.normalize_sum(m.second));
}

static filters::value_type text_impl_( filters::value_type m, const std::string& s, const cv::Point& origin, const cv::Scalar& colour )
{
    cv::putText( m.second, s, origin, cv::FONT_HERSHEY_SIMPLEX, 1.0, colour, 1, CV_AA );
    return m;
}

class undistort_impl_
{
    public:
        undistort_impl_( const std::string& filename ) : filename_( filename ) {}

        filters::value_type operator()( filters::value_type m )
        {
            init_map_( m.second.rows, m.second.cols );
            filters::value_type n( m.first, cv::Mat( m.second.size(), m.second.type(), cv::Scalar::all(0) ) );
            cv::remap( m.second, n.second, x_, y_, cv::INTER_LINEAR, cv::BORDER_TRANSPARENT );
            return n;
        }

    private:
        std::string filename_;
        std::vector< char > xbuf_;
        std::vector< char > ybuf_;
        cv::Mat x_;
        cv::Mat y_;
        void init_map_( unsigned int rows, unsigned int cols )
        {
            if( !x_.empty() ) { return; }
            std::ifstream stream( &filename_[0] );
            if( !stream ) { COMMA_THROW( comma::exception, "failed to open undistort map in \"" << filename_ << "\"" ); }
            std::size_t size = rows * cols * 4;
            xbuf_.resize( size );
            stream.read( &xbuf_[0], size );
            if( stream.gcount() < 0 || std::size_t( stream.gcount() ) != size ) { COMMA_THROW( comma::exception, "failed to read \"" << filename_ << "\"" ); }
            ybuf_.resize( size );
            stream.read( &ybuf_[0], size );
            if( stream.gcount() < 0 || std::size_t( stream.gcount() ) != size ) { COMMA_THROW( comma::exception, "failed to read \"" << filename_ << "\"" ); }
            stream.peek(); // quick and dirty
            if( !stream.eof() ) { COMMA_THROW( comma::exception, "expected " << ( size * 2 ) << " bytes in \"" << filename_ << "\", got more" ); }
            x_ = cv::Mat( rows, cols, CV_32FC1, &xbuf_[0] );
            y_ = cv::Mat( rows, cols, CV_32FC1, &ybuf_[0] );
        }
};

class max_impl_ // experimental, to debug
{
    public:
        max_impl_( unsigned int size, bool is_max ) : size_( size ), is_max_( is_max ) {}

        filters::value_type operator()( filters::value_type m )
        {
            if( deque_.size() == size_ ) { deque_.pop_front(); }
            deque_.push_back( filters::value_type() );
            m.second.copyTo( deque_.back().second );
            filters::value_type s( m.first, cv::Mat( m.second.rows, m.second.cols, m.second.type() ) );
            ::memset( m.second.datastart, 0, m.second.rows * m.second.cols * m.second.channels() );
            static unsigned int count = 0;
            for( unsigned int i = 0; i < deque_.size(); ++i )
            {
                unsigned char* p = deque_[i].second.datastart;
                for( unsigned char* q = s.second.datastart; q < s.second.dataend; *q = is_max_ ? std::max( *p, *q ) : std::min( *p, *q ), ++p, ++q );
            }
            ++count;
            return s;
        }

    private:
        unsigned int size_;
        bool is_max_;
        std::deque< filters::value_type > deque_; // use vector?
};

class map_impl_
{
    typedef int key_type;
    typedef double output_value_type;
    public:
        map_impl_( const std::string& map_filter_options, bool permissive ) : permissive_ ( permissive )
        {
            comma::csv::options csv_options = comma::name_value::parser( "filename", '&' , '=' ).get< comma::csv::options >( map_filter_options );
            std::string default_csv_fields = "value";
            bool no_key_field = true;
            if( csv_options.fields.empty() ) { csv_options.fields = default_csv_fields; }
            else
            {
                if( !csv_options.has_field( "value" ) ) { COMMA_THROW( comma::exception, "map filter: fields option is given but \"value\" field is not found" ); }
                no_key_field = !csv_options.has_field( "key" );
            }
            std::ifstream ifs( &csv_options.filename[0] );
            if( !ifs ) { COMMA_THROW( comma::exception, "map filter: failed to open \"" << csv_options.filename << "\"" ); }
            BOOST_STATIC_ASSERT( ( boost::is_same< map_input_t::key_type, key_type >::value ) );
            BOOST_STATIC_ASSERT( ( boost::is_same< map_input_t::value_type, output_value_type >::value ) );
            comma::csv::input_stream< map_input_t > map_stream( ifs , csv_options );
            for( key_type counter = 0; map_stream.ready() || ( ifs.good() && !ifs.eof() ) ; ++counter )
            {
                const map_input_t* map_input = map_stream.read();
                if( !map_input ) { break; }
                key_type key = no_key_field ? counter : map_input->key;
                map_.insert( std::pair< key_type, output_value_type >( key, map_input->value ) );
            }
        }

        filters::value_type operator()( filters::value_type m )
        {
            if( m.second.channels() != 1 ) { std::cerr << "map filter: expected single channel cv type, got " << m.second.channels() << " channels" << std::endl; return filters::value_type(); }
            filters::value_type n( m.first, cv::Mat( m.second.size(), cv::DataType< output_value_type >::type ) );
            try
            {
                switch( m.second.type() )
                {
                    case cv::DataType< unsigned char >::type : apply_map< unsigned char >( m.second, n.second ); break;
                    case cv::DataType< comma::uint16 >::type : apply_map< comma::uint16 >( m.second, n.second ); break;
                    case cv::DataType< char >::type : apply_map< char >( m.second, n.second ); break;
                    case cv::DataType< comma::int16 >::type : apply_map< comma::int16 >( m.second, n.second ); break;
                    case cv::DataType< comma::int32 >::type : apply_map< comma::int32 >( m.second, n.second ); break;
                    default: std::cerr << "map filter: expected integer cv type, got " << m.second.type() << std::endl; return filters::value_type();
                }
            } catch ( std::out_of_range ) { return filters::value_type(); }
            return n;
        }

    private:
        typedef boost::unordered_map< key_type, output_value_type > map_t_;
        map_t_ map_;
        bool permissive_;

        template < typename input_value_type >
        void apply_map( const cv::Mat& input, cv::Mat& output )
        {
            for( int i=0; i < input.rows; ++i )
            {
                for( int j=0; j < input.cols; ++j )
                {
                    key_type key = input.at< input_value_type >(i,j);
                    map_t_::const_iterator it = map_.find( key );
                    if( it != map_.end() ) { output.at< output_value_type >(i,j) = map_.at( key ); }
                    else
                    {
                        if( permissive_ ) { output.at< output_value_type >(i,j) = key; }
                        else { std::cerr << "map filter: expected a pixel value from the map, got: pixel at " << i << "," << j << " with value " << key << std::endl; throw std::out_of_range(""); }
                    }
                }
            }
        }
};

static filters::value_type magnitude_impl_( filters::value_type m )
{
    if( m.second.channels() != 2 ) { std::cerr << "cv filters: magnitude: expected 2 channels, got " << m.second.channels() << std::endl; return filters::value_type(); }
    boost::array< cv::Mat, 2 > planes;
    filters::value_type n;
    n.first = m.first;
    cv::split( m.second, &planes[0] );
    cv::magnitude( planes[0], planes[1], n.second );
    return n;
}

static filters::value_type convert( filters::value_type m, bool scale, bool complex, bool magnitude, bool log_scale, bool normalize )
{
    filters::value_type n;
    n.first = m.first;
    cv::dft( m.second, n.second, ( scale ? cv::DFT_SCALE : cv::DFT_INVERSE ) | ( complex ? cv::DFT_COMPLEX_OUTPUT : cv::DFT_REAL_OUTPUT ) );
    if( !magnitude ) { return n; }
    boost::array< cv::Mat, 2 > planes = {{ cv::Mat::zeros( m.second.size(), m.second.type() ), cv::Mat::zeros( m.second.size(), m.second.type() ) }};
    cv::split( n.second, &planes[0] );
    cv::magnitude( planes[0], planes[1], n.second ); // make separate filters: magnitude, log, scale, normalize?
    if( log_scale )
    {
        n.second += cv::Scalar::all( 1 );
        cv::log( n.second, n.second ); // todo: optional
    }
    if( normalize ) { cv::normalize( n.second, n.second, 0, 1, CV_MINMAX ); }
    return n;
}

template < typename T, int Type >
static filters::value_type convert( filters::value_type m, bool magnitude, bool log_scale, bool normalize )
{
    cv::Mat padded;
    int padded_rows = cv::getOptimalDFTSize( m.second.rows );
    int padded_cols = cv::getOptimalDFTSize( m.second.cols );
    cv::copyMakeBorder( m.second, padded, 0, padded_rows - m.second.rows, 0, padded_cols - m.second.cols, cv::BORDER_CONSTANT, cv::Scalar::all( 0 ) );
    boost::array< cv::Mat, 2 > planes = {{ cv::Mat_< T >( padded ), cv::Mat::zeros( padded.size(), Type ) }};
    filters::value_type p;
    p.first = m.first;
    cv::merge( &planes[0], 2, p.second );
    cv::dft( p.second, p.second );
    if( !magnitude ) { return p; }
    cv::split( p.second, &planes[0] );
    cv::magnitude( planes[0], planes[1], planes[0] );
    filters::value_type n;
    n.first = m.first;
    n.second = planes[0];
    if( log_scale )
    {
        n.second += cv::Scalar::all( 1 );
        cv::log( n.second, n.second ); // todo: optional
    }
    n.second = n.second( cv::Rect( 0, 0, n.second.cols & -2, n.second.rows & -2 ) );

    int cx = n.second.cols / 2 ;
    int cy = n.second.rows / 2 ;

    cv::Mat q0(n.second, cv::Rect(0, 0, cx, cy));   // Top-Left - Create a ROI per quadrant
    cv::Mat q1(n.second, cv::Rect(cx, 0, cx, cy));  // Top-Right
    cv::Mat q2(n.second, cv::Rect(0, cy, cx, cy));  // Bottom-Left
    cv::Mat q3(n.second, cv::Rect(cx, cy, cx, cy)); // Bottom-Right

    cv::Mat tmp;
    q0.copyTo( tmp ); // swap top-left with bottom-right
    q3.copyTo( q0 );
    tmp.copyTo( q3 );
    q1.copyTo( tmp ); // swap top-right with bottom-left
    q2.copyTo( q1 );
    tmp.copyTo( q2 );

    if( normalize ) { cv::normalize( n.second, n.second, 0, 1, CV_MINMAX ); }
    return n;
}

filters::value_type fft_impl_( filters::value_type m, bool direct, bool complex, bool magnitude, bool log_scale, bool normalize )
{
    switch( m.second.type() )
    {
        case CV_32FC1:
            //return convert< float, CV_32FC1 >( m, magnitude, log_scale, normalize );
        case CV_32FC2:
            return convert( m, direct, complex, magnitude, log_scale, normalize );
        case CV_32FC3:
        case CV_32FC4:
            std::cerr << "fft: multichannel image support: todo, got: " << type_as_string( m.second.type() ) << std::endl;
            return filters::value_type();
        case CV_64FC1:
            //return convert< double, CV_64FC1 >( m, magnitude, log_scale, normalize, normalize );
        case CV_64FC2:
            return convert( m, direct, complex, magnitude, log_scale, normalize );
        case CV_64FC3:
        case CV_64FC4:
            std::cerr << "fft: multichannel image support: todo, got: " << type_as_string( m.second.type() ) << std::endl;
            return filters::value_type();
        default:
            std::cerr << "fft: expected a floating-point image type, got: " << type_as_string( m.second.type() ) << std::endl;
            return filters::value_type();
    }
}

template< typename T >
static void dot( const tbb::blocked_range< std::size_t >& r, const cv::Mat& m, const std::vector< double >& coefficients, cv::Mat& result )
{
    const unsigned int channels = m.channels();
    const unsigned int cols = m.cols * channels;
    static const T max = std::numeric_limits< T >::max();
    static const T lowest = std::numeric_limits< T >::is_integer ? std::numeric_limits< T >::min() : -max;
    double offset = coefficients.size() > channels ? coefficients[coefficients.size()-1]:0;
    for( unsigned int i = r.begin(); i < r.end(); ++i )
    {
        const T* in = m.ptr< T >(i);
        T* out = result.ptr< T >(i);
        for( unsigned int j = 0; j < cols; j += channels )
        {
            double dot = 0;
            for( unsigned int k = 0; k < channels; ++k ) { dot += *in++ * coefficients[k]; }
            dot+=offset;
            *out++ = dot > max ? max : dot < lowest ? lowest : dot;
        }
    }
}

template< int Depth >
static filters::value_type per_element_dot( const filters::value_type m, const std::vector< double >& coefficients )
{
    typedef typename depth_traits< Depth >::value_t value_t;
    cv::Mat result( m.second.size(), single_channel_type( m.second.type() ) );
    tbb::parallel_for( tbb::blocked_range< std::size_t >( 0, m.second.rows ), boost::bind( &dot< value_t >, _1, m.second, coefficients, boost::ref( result ) ) );
    return filters::value_type( m.first, result );
}

static filters::value_type linear_combination_impl_( const filters::value_type m, const std::vector< double >& coefficients )
{
    if( m.second.channels() != static_cast< int >( coefficients.size() ) && static_cast< int >( coefficients.size() ) != m.second.channels()+1 )
        { COMMA_THROW( comma::exception, "linear-combination: the number of coefficients does not match the number of channels; channels = " << m.second.channels() << ", coefficients = " << coefficients.size() ); }
    switch( m.second.depth() )
    {
        case CV_8U : return per_element_dot< CV_8U  >( m, coefficients );
        case CV_8S : return per_element_dot< CV_8S  >( m, coefficients );
        case CV_16U: return per_element_dot< CV_16U >( m, coefficients );
        case CV_16S: return per_element_dot< CV_16S >( m, coefficients );
        case CV_32S: return per_element_dot< CV_32S >( m, coefficients );
        case CV_32F: return per_element_dot< CV_32F >( m, coefficients );
        case CV_64F: return per_element_dot< CV_64F >( m, coefficients );
    }
    COMMA_THROW( comma::exception, "linear-combination: unrecognised image type " << m.second.type() );
}

static double max_value(int depth)
{
    switch(depth)
    {
        case CV_8U : return depth_traits< CV_8U  >::max_value();
        case CV_8S : return depth_traits< CV_8S  >::max_value();
        case CV_16U: return depth_traits< CV_16U >::max_value();
        case CV_16S: return depth_traits< CV_16S >::max_value();
        case CV_32S: return depth_traits< CV_32S >::max_value();
        case CV_32F: return depth_traits< CV_32F >::max_value();
        case CV_64F: return depth_traits< CV_64F >::max_value();
        default: { COMMA_THROW(comma::exception, "invalid depth: "<<depth ); }
    }
}

static cv::Mat convert_and_scale(const cv::Mat& m, int depth)
{
    cv::Mat result;
    double scale=max_value(depth)/max_value(m.depth());
    m.convertTo(result, CV_MAKETYPE(depth, m.channels()), scale);
    return result;
}

struct overlay_impl_
{
    int x;
    int y;
    cv::Mat overlay;
    int alpha;
    overlay_impl_(const std::string& image_file, int a, int b) : x(a), y(b), alpha(0)
    {
//         comma::verbose<<"overlay_impl_: image_file "<<image_file<<std::endl;
//         comma::verbose<<"overlay_impl_: x,y "<<x<<","<<y<<std::endl;
        overlay=cv::imread(image_file,-1);
        if(overlay.data==NULL) { COMMA_THROW( comma::exception, "failed to load image file: "<<image_file); }
    }
    filters::value_type operator()( filters::value_type m )
    {
        cv::Mat& mat=m.second;
//         comma::verbose<<"mat rows,cols,type;channels,depth "<<mat.rows<<","<<mat.cols<<","<<type_as_string(mat.type())<<";"<<mat.channels()<<","<<mat.depth()<<std::endl;
//         comma::verbose<<"overlay rows,cols,type;channels,depth "<<overlay.rows<<","<<overlay.cols<<","<<type_as_string(overlay.type())<<";"<<overlay.channels()<<","<<overlay.depth()<<std::endl;
        if(mat.channels()!=overlay.channels()-1) { COMMA_THROW(comma::exception, "mat's channels ("<<mat.channels()<<") should be one less than overlay's channel: "<<overlay.channels()); }
        if(mat.depth() != overlay.depth())
        {
            comma::verbose<<"converting overlay from depth "<<overlay.depth()<<" to "<<mat.depth()<<std::endl;
            overlay=convert_and_scale(overlay, mat.depth());
        }
        cv::Mat result(mat.rows, mat.cols, CV_MAKETYPE(overlay.depth(), overlay.channels()-1));
        switch(mat.depth())
        {
            case CV_8U: process<CV_8U>(mat, overlay, x, y, result); break;
            case CV_8S: process<CV_8S>(mat, overlay, x, y, result); break;
            case CV_16U: process<CV_16U>(mat, overlay, x, y, result); break;
            case CV_16S: process<CV_16S>(mat, overlay, x, y, result); break;
            case CV_32S: process<CV_32S>(mat, overlay, x, y, result); break;
            case CV_32F: process<CV_32F>(mat, overlay, x, y, result); break;
            case CV_64F: process<CV_64F>(mat, overlay, x, y, result); break;
            default: { COMMA_THROW( comma::exception, "invalid depth: " << mat.depth()); }
        }
        return filters::value_type(m.first, result);
    }
    template<int Depth> static void process(const cv::Mat& mat, const cv::Mat& overlay, int x, int y, cv::Mat& result)
    {
        double max_a=depth_traits< Depth >::max_value();
//         comma::verbose<<"overrlay process<Depth="<<Depth<<">: x,y "<<x<<","<<y<<" max_a "<<max_a<<std::endl;
        if(mat.depth() != Depth) { COMMA_THROW( comma::exception, "mat depth ("<<mat.depth() <<")mismatch, expected: "<< Depth); }
        if(overlay.depth() != Depth) { COMMA_THROW( comma::exception, "overlay depth ("<<overlay.depth() <<")mismatch, expected: "<< Depth); }
        typedef typename depth_traits< Depth >::value_t value_t;
        int alpha;
        int ch=overlay.channels();
        switch(ch)
        {
            case 2: alpha=1; break;
            case 4: alpha=3; break;
            default: { COMMA_THROW( comma::exception, "overlay needs to have alpha channel; expected number of channels 2 or 4, got "<<ch ); }
        }
//         comma::verbose<<"alpha: "<<alpha<<" ;result rows,cols,channels "<< result.rows<<","<<result.cols<<","<<result.channels()<<std::endl;
        //assert result.rows==mat.rows && result.cols==mat.cols
        int channels=result.channels();
        int y2=y+overlay.rows;
        int x2=x+overlay.cols;
        for(int j=0;j<result.rows;j++)
        {
            const value_t* mat_ptr=mat.ptr<value_t>(j);
            const value_t* overlay_ptr=NULL;
            if(j>=y && j<y2) { overlay_ptr=overlay.ptr<value_t>(j-y); }
            value_t* data=result.ptr<value_t>(j);
            int index=0;
            for(int i=0;i<result.cols;i++)
            {
                if(overlay_ptr!=NULL && i>=x && i<x2)
                {
                    double a=static_cast<double>(overlay_ptr[alpha]) / max_a;
                    for(int c=0;c<channels;c++)
                    {
                        double m=static_cast<double>(*mat_ptr++);
                        double o=static_cast<double>(*overlay_ptr++);
                        data[index++]= o * a + m * (1-a);
                    }
                    //skip alpha
                    overlay_ptr++;
                }
                else
                {
                    //just copy
                    for(int c=0;c<channels;c++)
                        data[index++]=*mat_ptr++;
                }
            }
        }
    }
};

template < unsigned int Depth > struct gamma_traits {};

template <> struct gamma_traits< CV_8U >
{
    typedef unsigned char type;
    enum { is_signed = false };
    static const type min = 0;
    static const type max = 255;
};

template <> struct gamma_traits< CV_8S >
{
    typedef char type;
    enum { is_signed = true };
    static const type min = -128;
    static const type max = 127;
};

template < unsigned int Depth > static cv::Mat lut_matrix_gamma_( double gamma )
{
    double num_states = gamma_traits< Depth >::max - gamma_traits< Depth >::min; //std::numeric_limits< gamma_traits< Depth >::type >::max();
    cv::Mat lut_matrix( 1, num_states + 1, Depth );
    uchar * ptr = lut_matrix.ptr();
    double scale = std::abs( gamma_traits< Depth >::max );
    for( unsigned int i = 0, j = gamma_traits< Depth >::min; i <= num_states; i++, j++ )
    {
        ptr[i] = std::pow( j / scale, 1.0 / gamma ) * scale;
    }
    return lut_matrix;
}

template < unsigned int Depth >
static filters::value_type gamma_( const filters::value_type m, const double gamma )
{
    static double gamma_ = gamma;
    if( gamma_ != gamma ) { COMMA_THROW( comma::exception, "multiple filters with different gamma values: todo" ); }
    static cv::Mat lut_matrix = lut_matrix_gamma_<Depth>( gamma );
    cv::LUT( m.second, lut_matrix, m.second );
    return m;
}

static filters::value_type gamma_impl_(const filters::value_type m, const double gamma )
{
    switch( m.second.depth() )
    {
        case CV_8U: { return gamma_< CV_8U >( m, gamma ); break; }
        default: break;
    }
    COMMA_THROW(comma::exception, "gamma is unimplemented for types other than CV_8U, CV_8S");
}

static filters::value_type inrange_impl_( const filters::value_type m, const cv::Scalar& lower, const cv::Scalar& upper )
{
    filters::value_type n;
    n.first = m.first;
    n.second = cv::Mat( m.second.rows, m.second.cols, single_channel_type( m.second.type() ) );
    cv::inRange( m.second, lower, upper, n.second );
    return n;
}

struct load_impl_
{
    filters::value_type value;
    
    load_impl_( const std::string& filename )
    {
        const std::vector< std::string >& v = comma::split( filename, '.' );
        if( v.back() == "bin" ) // quick and dirty
        {
            std::ifstream ifs( &filename[0] );
            if( !ifs.is_open() ) { COMMA_THROW( comma::exception, "failed to open \"" << filename << "\"" ); }
            serialization s( "t,rows,cols,type", comma::csv::format( "t,3ui" ) ); // quick and dirty
            value = s.read( ifs );
            ifs.close();
        }
        else
        {
            value.second = cv::imread( filename, -1 );
        }
        if( value.second.data == NULL ) { COMMA_THROW( comma::exception, "failed to load image from file \""<< filename << "\"" ); }
    }
    
    filters::value_type operator()( filters::value_type ) { return value; }
};

static filters::value_type remove_mean_impl_(const filters::value_type m, const cv::Size kernel_size, const double ratio )
{
    filters::value_type n;
    n.first = m.first;
    cv::GaussianBlur(m.second, n.second, kernel_size, 0, 0);
    n.second = m.second - ratio * n.second;
    return n;
}

static boost::function< filter::input_type( filter::input_type ) > make_filter_functor( const std::vector< std::string >& e )
{
    if( e[0] == "convert-color" || e[0] == "convert_color" )
    {
        if( e.size() == 1 ) { COMMA_THROW( comma::exception, "convert-color: please specify conversion" ); }
        return boost::bind( &cvt_color_impl_, _1, cvt_color_type_from_string( e[1] ) );
    }
    if( e[0] == "count" ) { return count_impl_(); }
    if( e[0] == "crop" )
    {
        unsigned int x = 0;
        unsigned int y = 0;
        unsigned int w, h;
        std::vector< std::string > s = comma::split( e[1], ',' );
        switch( s.size() )
        {
            case 2:
                w = boost::lexical_cast< unsigned int >( s[0] );
                h = boost::lexical_cast< unsigned int >( s[1] );
                break;
            case 4:
                x = boost::lexical_cast< unsigned int >( s[0] );
                y = boost::lexical_cast< unsigned int >( s[1] );
                w = boost::lexical_cast< unsigned int >( s[2] );
                h = boost::lexical_cast< unsigned int >( s[3] );
                break;
            default:
                COMMA_THROW( comma::exception, "expected crop=[x,y,]width,height, got \"" << comma::join( e, '=' ) << "\"" );
        }
        return boost::bind( &crop_impl_, _1, x, y, w, h );
    }
    if( e[0] == "crop-cols" )
    {
        if( e.size() < 2 ) { COMMA_THROW( comma::exception, "crop-cols: specify at least one column to extract, e.g. crop-cols=1,10" ); }
        std::vector< std::string > stripes = comma::split( e[1], '|' );
        std::vector< stripe_t > cols;
        for ( size_t s = 0; s < stripes.size(); ++s )
        {
            std::vector< std::string > column = comma::split( stripes[s], ',' );
            if ( column.size() > 2 ) { COMMA_THROW( comma::exception, "crop-cols: expected position,[width]; got " << column.size() << " parameters '" << stripes[s] << "'" ); }
            unsigned int x = boost::lexical_cast< unsigned int >( column[0] );
            unsigned int w = ( column.size() == 2 ? boost::lexical_cast< unsigned int >( column[1] ) : 1 );
            cols.push_back( std::make_pair( x, w ) );
        }
        return boost::bind( &crop_cols_impl_, _1, cols );
    }
    if( e[0] == "crop-rows" )
    {
        if( e.size() < 2 ) { COMMA_THROW( comma::exception, "crop-rows: specify at least one row to extract, e.g. crop-rows=1,10" ); }
        std::vector< std::string > stripes = comma::split( e[1], '|' );
        std::vector< stripe_t > rows;
        for ( size_t s = 0; s < stripes.size(); ++s )
        {
            std::vector< std::string > rowblock = comma::split( stripes[s], ',' );
            if ( rowblock.size() > 2 ) { COMMA_THROW( comma::exception, "crop-rows: expected position,[height]; got " << rowblock.size() << " parameters '" << stripes[s] << "'" ); }
            unsigned int y = boost::lexical_cast< unsigned int >( rowblock[0] );
            unsigned int h = ( rowblock.size() == 2 ? boost::lexical_cast< unsigned int >( rowblock[1] ) : 1 );
            rows.push_back( std::make_pair( y, h ) );
        }
        return boost::bind( &crop_rows_impl_, _1, rows );
    }
    if( e[0] == "bands-to-cols" || e[0] == "bands-to-rows" )
    {
        // rhs looks like "12,23|50,30|100|method:average|output-depth:d"
        // the '|'-separated entries shall be either:
        // - comma-separated pairs of integers, or
        // - a single integer, or
        // - colon-separated words with a known keyword on the left and one of the known enumeration names on the right
        const bool bands_to_cols = e[0] == "bands-to-cols";
        const std::string & op_name = bands_to_cols ? "bands-to-cols" : "bands-to-rows";
        if( e.size() < 2 ) { COMMA_THROW( comma::exception, op_name << ": specify at least one band to extract, e.g. " << op_name << "=1,10" ); }
        std::vector< std::string > stripes = comma::split( e[1], '|' );
        std::vector< stripe_t > bands;
        int cv_reduce_method = bands_method_default;
        int cv_reduce_dtype = -1;
        for ( size_t s = 0; s < stripes.size(); ++s )
        {
            if ( stripes[s].find( ":" ) != std::string::npos )
            {
                std::vector< std::string > setting = comma::split( stripes[s], ':' );
                if ( setting.size() != 2 ) { COMMA_THROW( comma::exception, op_name << ": expected keyword:value; got " << setting.size() << " parameters '" << stripes[s] << "'" ); }
                if ( setting[0] == "method" )
                {
                    static std::map< std::string, int > methods = boost::assign::map_list_of ( "average", CV_REDUCE_AVG ) ( "sum", CV_REDUCE_SUM ) ( "min", CV_REDUCE_MIN ) ( "max", CV_REDUCE_MAX );
                    std::map< std::string, int >::const_iterator found = methods.find( setting[1] );
                    if ( found == methods.end() ) { COMMA_THROW( comma::exception, op_name << ": the method is not one of [average,sum,min,max]" ); }
                    cv_reduce_method = found->second;
                }
                else if ( setting[0] == "output-depth" )
                {
                    static std::map< std::string, int > depths = boost::assign::map_list_of ( "CV_32S", CV_32S ) ( "i", CV_32S ) ( "CV_32F", CV_32F ) ( "f", CV_32F ) ( "CV_64F", CV_64F ) ( "d", CV_64F );
                    std::map< std::string, int >::const_iterator found = depths.find( setting[1] );
                    if ( found == depths.end() ) { COMMA_THROW( comma::exception, op_name << ": the output-depth is not one of [i,f,d] or [CV_32S,CV_32F,CV_64F]" ); }
                    cv_reduce_dtype = found->second;
                }
                else
                {
                    COMMA_THROW( comma::exception, op_name << ": the keyword '" << setting[0] << "' is not one of [method,output-depth]" );
                }
            }
            else
            {
                std::vector< std::string > rowblock = comma::split( stripes[s], ',' );
                if ( rowblock.size() > 2 ) { COMMA_THROW( comma::exception, op_name << ": expected position,[width]; got " << rowblock.size() << " parameters '" << stripes[s] << "'" ); }
                unsigned int y = boost::lexical_cast< unsigned int >( rowblock[0] );
                unsigned int h = ( rowblock.size() == 2 ? boost::lexical_cast< unsigned int >( rowblock[1] ) : 1 );
                bands.push_back( std::make_pair( y, h ) );
            }
        }
        if ( bands.empty() ) { COMMA_THROW( comma::exception, op_name << ": specify at least one band" ); }
        return boost::bind( &bands_to_cols_impl_, _1, bands_to_cols, bands, cv_reduce_method, cv_reduce_dtype );
    }
    if( e[0] == "crop-tile" )
    {
        if( e.size() < 2 ) { COMMA_THROW( comma::exception, "crop-tile: specify number of tiles along x and y, and at least one tile, e.g. crop-tile=1,1,0,0" ); }
        std::vector< std::string > items = comma::split( e[1], '&' );
        bool vertical = std::find( items.begin()+1, items.end(), "horizontal" ) == items.end();
        std::vector< std::string > s = comma::split( items[0], ',' );
        if( s.size() < 4 ) { COMMA_THROW( comma::exception, "crop-tile: expected number of tiles along x and y, and at least one tile, got " << e[1] ); }
        if( s.size()%2 != 0 ) { COMMA_THROW( comma::exception, "crop-tile: expected number of tiles along x and y, followed by pairs of integers representing tiles, got " << e[1] ); }
        std::vector< unsigned int > v( s.size() );
        for( std::size_t i=0; i < s.size(); ++i ) { v[i] = boost::lexical_cast< unsigned int >( s[i] ); }
        unsigned int number_of_tile_cols, number_of_tile_rows;
        std::vector< tile_t > tiles;
        if( v.size() == 4 && v[0] < v[2] && v[1] < v[3]) // for backward compatibility only
        {
            number_of_tile_cols = v[2];
            number_of_tile_rows = v[3];
            tiles.push_back( tile_t( v[0], v[1] ) );
        }
        else
        {
            number_of_tile_cols = v[0];
            number_of_tile_rows = v[1];
            for( std::size_t i=2; i < v.size()-1; i+=2 )
            {
                if( v[i] >= number_of_tile_cols || v[i+1] >= number_of_tile_rows ) { COMMA_THROW( comma::exception, "crop-tile: encountered an invalid tile " << v[i] << "," << v[i+1] ); }
                tiles.push_back( tile_t( v[i], v[i+1] ) );
            }
        }
        if( number_of_tile_cols == 0 || number_of_tile_rows == 0 ) { COMMA_THROW( comma::exception, "crop-tile: expected positive number of tiles along x and y, got " << number_of_tile_cols << "," << number_of_tile_rows ); }
        return boost::bind( &crop_tile_impl_, _1, number_of_tile_cols, number_of_tile_rows, tiles, vertical );
    }
    if( e[0] == "cols-to-channels" || e[0] == "rows-to-channels" )
    {
        // rhs looks like "cols-to-channels=1,4,5[|pad:value|repeat:step]"
        // the '|'-separated entries shall be either:
        // - a comma-separated lists of integers, or
        // - a single integer, or
        // - colon-separated words with a known keyword on the left and one of the known enumeration names on the right
        const bool cols_to_channels = e[0] == "cols-to-channels";
        const std::string & op_name = cols_to_channels ? "cols-to-channels" : "rows-to-channels";
        const std::string & op_what = cols_to_channels ? "column" : "row";
        if( e.size() < 2 ) { COMMA_THROW( comma::exception, op_name << ": specify at least one column or column list to extract, e.g. " << op_name << "=1,10" ); }
        std::vector< std::string > inputs = comma::split( e[1], '|' );
        std::vector< unsigned int > values;
        double padding = 0.0;
        unsigned int repeat = 0;
        for ( size_t s = 0; s < inputs.size(); ++s )
        {
            if ( inputs[s].find( ":" ) != std::string::npos )
            {
                std::vector< std::string > setting = comma::split( inputs[s], ':' );
                if ( setting.size() != 2 ) { COMMA_THROW( comma::exception, op_name << ": expected keyword:value; got " << setting.size() << " parameters '" << inputs[s] << "'" ); }
                if ( setting[0] == "pad" )
                {
                    padding = boost::lexical_cast< double >( setting[1] );
                }
                else if ( setting[0] == "repeat" )
                {
                    repeat = boost::lexical_cast< unsigned int >( setting[1] );
                }
                else
                {
                    COMMA_THROW( comma::exception, op_name << ": the keyword '" << setting[0] << "' is not one of [pad,repeat]" );
                }
            }
            else
            {
                std::vector< std::string > vstrings = comma::split( inputs[s], ',' );
                if ( vstrings.size() > 4 ) { COMMA_THROW( comma::exception, op_name << ": can store up to 4 " << op_what << "s into channels, got " << vstrings.size() << " inputs '" << inputs[s] << "'" ); }
                values.reserve( vstrings.size() );
                for ( size_t i = 0; i < vstrings.size(); ++i ) { values.push_back( boost::lexical_cast< unsigned int >( vstrings[i] ) ); }
            }
        }
        if ( values.empty() ) { COMMA_THROW( comma::exception, op_name << ": specify at least one " << op_what << " to store as channel" ); }
        if ( values.size() > 4 ) { COMMA_THROW( comma::exception, op_name << ": can have at most 4 output channels" ); }
        return boost::bind( &cols_to_channels_impl_, _1, cols_to_channels, values, padding, repeat );
    }
    if( e[0] == "channels-to-cols" || e[0] == "channels-to-rows" )
    {
        const bool channels_to_cols = e[0] == "channels-to-cols";
        return boost::bind( &channels_to_cols_impl_, _1, channels_to_cols );
    }
    if( e[0] == "swap-channels" )
    {
        COMMA_THROW( comma::exception, "NYI" );
        // use cv::reshape or cv::mixChannels
    }
    if( e[0] == "accumulate" )
    {
        unsigned int how_many = boost::lexical_cast< unsigned int >( e[1] );
        if ( how_many == 0 ) { COMMA_THROW( comma::exception, "expected positive number of images to accumulate in accumulate filter, got " << how_many ); }
        return accumulate_impl_( how_many );
    }
    if( e[0] == "cross" )
    {
        boost::optional< Eigen::Vector2i > center;
        if( e.size() > 1 )
        {
            center = Eigen::Vector2i( 0, 0 );
            std::vector< std::string > s = comma::split( e[1], ',' );
            if( s.size() < 2 ) { COMMA_THROW( comma::exception, "expected cross-hair x,y; got \"" << e[1] << "\"" ); }
            center->x() = boost::lexical_cast< unsigned int >( s[0] );
            center->y() = boost::lexical_cast< unsigned int >( s[1] );
        }
        return boost::bind( &cross_impl_, _1, center );
    }
    if( e[0] == "circle" ) // todo: quick and dirty, implement using traits
    {
        boost::array< int, 9 > p = {{ 0, 0, 0, 0, 0, 0, 1, 8, 0 }};
        const std::vector< std::string > v = comma::split( e[1], ',' );
        for( unsigned int i = 0; i < v.size(); ++i ) { if( !v[i].empty() ) { p[i] = boost::lexical_cast< int >( v[i] ); } }
        return boost::bind( &circle_impl_, _1, drawing::circle( cv::Point( p[0], p[1] ), p[2], cv::Scalar( p[5], p[4], p[3] ), p[6], p[7], p[8] ) );
    }
    if( e[0] == "rectangle" || e[0] == "box" ) // todo: quick and dirty, implement using traits
    {
        boost::array< int, 10 > p = {{ 0, 0, 0, 0, 0, 0, 0, 1, 8, 0 }};
        const std::vector< std::string > v = comma::split( e[1], ',' );
        for( unsigned int i = 0; i < v.size(); ++i ) { if( !v[i].empty() ) { p[i] = boost::lexical_cast< int >( v[i] ); } }
        return boost::bind( &rectangle_impl_, _1, drawing::rectangle( cv::Point( p[0], p[1] ), cv::Point( p[2], p[3] ), cv::Scalar( p[6], p[5], p[4] ), p[7], p[8], p[9] ) );
    }
    if( e[0] == "gamma" ) { return boost::bind( &gamma_impl_, _1, boost::lexical_cast< double >( e[1] ) ); }
    if( e[0] == "remove-mean")
    {
        std::vector< std::string > s = comma::split( e[1], ',' );
        if( s.size() != 2 ) { COMMA_THROW( comma::exception, "remove-mean expected 2 parameters" ); }
        unsigned int neighbourhood_size = boost::lexical_cast< unsigned int >( s[0] );
        cv::Size kernel_size(neighbourhood_size, neighbourhood_size);
        double ratio = boost::lexical_cast< double >( s[1] );
        return boost::bind( &remove_mean_impl_, _1, kernel_size, ratio );
    }
    if( e[0] == "fft" )
    {
        bool direct = true;
        bool complex = true;
        bool magnitude = false;
        bool log_scale = false;
        bool normalize = false;
        if( e.size() > 1 )
        {
            const std::vector< std::string >& w = comma::split( e[1], ',' );
            for( unsigned int i = 0; i < w.size(); ++i )
            {
                if( w[i] == "direct" ) { direct = true; }
                else if( w[i] == "inverse" ) { direct = false; }
                else if( w[i] == "complex" ) { complex = true; }
                else if( w[i] == "real" ) { complex = false; }
                else if( w[i] == "magnitude" ) { magnitude = true; }
                else if( w[i] == "normalize" ) { normalize = true; }
                else if( w[i] == "log" || w[i] == "log-scale" ) { log_scale = true; }
            }
        }
        return boost::bind( &fft_impl_, _1, direct, complex, magnitude, log_scale, normalize );
    }
    if( e[0] == "flip" ) { return boost::bind( &flip_impl_, _1, 0 ); }
    if( e[0] == "flop" ) { return boost::bind( &flip_impl_, _1, 1 ); }
    if( e[0] == "magnitude" ) { return boost::bind( &magnitude_impl_, _1 ); }
    if( e[0] == "text" )
    {
        if( e.size() <= 1 ) { COMMA_THROW( comma::exception, "text: expected text value" ); }
        std::vector< std::string > w = comma::split( e[1], ',' );
        cv::Point p( 10, 10 );
        if( w.size() >= 3 ) { p = cv::Point( boost::lexical_cast< unsigned int >( w[1] ), boost::lexical_cast< unsigned int >( w[2] ) ); }
        cv::Scalar s( 0, 255, 255 );
        if( w.size() >= 4 )
        {
            if( w[3] == "red" ) { s = cv::Scalar( 0, 0, 255 ); }
            else if( w[3] == "green" ) { s = cv::Scalar( 0, 255, 0 ); }
            else if( w[3] == "blue" ) { s = cv::Scalar( 255, 0, 0 ); }
            else if( w[3] == "white" ) { s = cv::Scalar( 255, 255, 255 ); }
            else if( w[3] == "black" ) { s = cv::Scalar( 0, 0, 0 ); }
            else if( w[3] == "yellow" ) { s = cv::Scalar( 0, 255, 255 ); }
            else { COMMA_THROW( comma::exception, "expected colour of text in \"" << comma::join( e, '=' ) << "\", got '" << w[3] << "'" ); }
        }
        return boost::bind( &text_impl_, _1, w[0], p, s );
    }
    if( e[0] == "convert-to" || e[0] == "convert_to" )
    {
        if( e.size() <= 1 ) { COMMA_THROW( comma::exception, "convert-to: expected options, got none" ); }
        const std::vector< std::string >& w = comma::split( e[1], ',' );
        boost::unordered_map< std::string, int >::const_iterator it = types_.find( w[0] );
        if( it == types_.end() ) { COMMA_THROW( comma::exception, "convert-to: expected target type, got \"" << w[0] << "\"" ); }
        double scale = w.size() > 1 ? boost::lexical_cast< double >( w[1] ) : 1.0;
        double offset = w.size() > 2 ? boost::lexical_cast< double >( w[2] ) : 0.0;
        return boost::bind( &convert_to_impl_, _1, it->second, scale, offset );
    }
    if( e[0] == "resize" )
    {
        unsigned int width = 0;
        unsigned int height = 0;
        double w = 0;
        double h = 0;
        const std::vector< std::string >& r = comma::split( e[1], ',' );
        int interpolation = cv::INTER_LINEAR;
        unsigned int size = r.size();
        if( r.size() > 1 && r.back()[0] >= 'a' && r.back()[0] <= 'z' )
        {
            if( r.back() == "nearest" ) { interpolation = cv::INTER_NEAREST; }
            else if( r.back() == "linear" ) { interpolation = cv::INTER_LINEAR; }
            else if( r.back() == "area" ) { interpolation = cv::INTER_AREA; }
            else if( r.back() == "cubic" ) { interpolation = cv::INTER_CUBIC; }
            else if( r.back() == "lanczos4" ) { interpolation = cv::INTER_LANCZOS4; }
            else { COMMA_THROW( comma::exception, "resize: expected interpolation type, got: \"" << e[1] << "\"" ); }
            --size;
        }
        else if( r.size() == 3 ) { interpolation = boost::lexical_cast< int >( r[3] ); }
        switch( size )
        {
            case 1:
                w = h = boost::lexical_cast< double >( r[0] );
                break;
            case 2:
            case 3:
                try { width = boost::lexical_cast< unsigned int >( r[0] ); }
                catch ( ... ) { w = boost::lexical_cast< double >( r[0] ); }
                try { height = boost::lexical_cast< unsigned int >( r[1] ); }
                catch ( ... ) { h = boost::lexical_cast< double >( r[1] ); }
                break;
            default:
                COMMA_THROW( comma::exception, "expected resize=<width>,<height>, got: \"" << e[1] << "\"" );
        }
        return boost::bind( &resize_impl_, _1, width, height, w, h, interpolation );
    }
    if( e[0] == "mask" )
    {
        if( e.size() == 1 ) { COMMA_THROW( comma::exception, "mask: please specify mask filters" ); }
        if( e.size() > 2 ) { COMMA_THROW( comma::exception, "mask: expected 1 parameter; got: " << comma::join( e, '=' ) ); }
        std::string filter_string = e[1];
        const std::vector< std::string > w = comma::split( filter_string, '|' ); // quick and dirty, running out of delimiters
        boost::function< filter::input_type( filter::input_type ) > g = make_filter_functor( comma::split( w[0], ':' ) );
        for( unsigned int k = 1; k < w.size(); ++k ) { g = boost::bind( make_filter_functor( comma::split( w[k], ':' ) ), boost::bind( g, _1 ) ); }
        return boost::bind( &mask_impl_, _1, g );
    }
    else if( e[0] == "timestamp" ) { return &timestamp_impl_; }
    else if( e[0] == "transpose" ) { return &transpose_impl_; }
    else if( e[0] == "split" ) { return &split_impl_; }
    else if( e[0] == "merge" )
    {
        unsigned int default_number_of_channels = 3;
        unsigned int nchannels = e.size() == 1 ? default_number_of_channels : boost::lexical_cast< unsigned int >( e[1] );
        if ( nchannels == 0 ) { COMMA_THROW( comma::exception, "expected positive number of channels in merge filter, got " << nchannels ); }
        return boost::bind( &merge_impl_, _1, nchannels );
    }
    if( e[0] == "undistort" ) { return undistort_impl_( e[1] ); }
    if( e[0] == "invert" )
    {
        if( e.size() == 1 ) { return &invert_impl_; }
        else if( e[1] == "brightness" ) { return &invert_brightness_impl_; } // quick and dirty, a secret option
    }
    if(e[0]=="normalize")
    {
        if(e[1]=="max") { return &normalize_max_impl_; }
        else if(e[1]=="sum") { return &normalize_sum_impl_; }
        else if(e[1]=="all") { return &normalize_cv_impl_; }
        else { COMMA_THROW( comma::exception, "expected max or sum option for normalize, got" << e[1] ); }
    }
    if( e[0]=="equalize-histogram" ) { return &equalize_histogram_impl_; }
    if( e[0] == "brightness" || e[0] == "scale" )
    {
        const std::vector< std::string >& s = comma::split( e[1], ',' );
        double scale = boost::lexical_cast< double >( s[0] );
        double offset = s.size() == 1 ? 0.0 : boost::lexical_cast< double >( s[1] );
        return boost::bind( &brightness_impl_, _1, scale, offset );
    }
    if( e[0] == "color-map" )
    {
        if( e.size() != 2 ) { COMMA_THROW( comma::exception, "expected colour-map=<type>; got: \"" << e[1] << "\"" ); }
        int type;
        if( e[1] == "autumn" ) { type = cv::COLORMAP_AUTUMN; }
        else if( e[1] == "bone" ) { type = cv::COLORMAP_BONE; }
        else if( e[1] == "jet" ) { type = cv::COLORMAP_JET; }
        else if( e[1] == "winter" ) { type = cv::COLORMAP_WINTER; }
        else if( e[1] == "rainbow" ) { type = cv::COLORMAP_RAINBOW; }
        else if( e[1] == "ocean" ) { type = cv::COLORMAP_OCEAN; }
        else if( e[1] == "summer" ) { type = cv::COLORMAP_SUMMER; }
        else if( e[1] == "spring" ) { type = cv::COLORMAP_SPRING; }
        else if( e[1] == "cool" ) { type = cv::COLORMAP_COOL; }
        else if( e[1] == "hsv" ) { type = cv::COLORMAP_HSV; }
        else if( e[1] == "pink" ) { type = cv::COLORMAP_PINK; }
        else if( e[1] == "hot" ) { type = cv::COLORMAP_HOT; }
        else { COMMA_THROW( comma::exception, "expected colour-map type; got: \"" << e[1] << "\"" ); }
        return boost::bind( &colour_map_impl_, _1, type );
    }
    if( e[0] == "blur" )
    {
        const std::vector< std::string >& s = comma::split( e[1], ',' );
        if( s.size() < 2 ) { COMMA_THROW( comma::exception, "expected blur=<blur_type>,<blur_type_parameters>" ); }
        
        blur_t params;
        params.blur_type = blur_t::from_string(s[0]);
        if (s[0] == "box")
        {
            params.kernel_size.height = params.kernel_size.width = boost::lexical_cast< int >( s[1] );
        }
        else if (s[0] == "gaussian")
        {
            if (s.size() != 3) { COMMA_THROW( comma::exception, "expected blur=gaussian,kernel_size,std" ); }
            params.kernel_size.width = params.kernel_size.height = boost::lexical_cast< int >( s[1] );
            params.std.x = params.std.y = boost::lexical_cast< double >( s[2] );
        }
        else if (s[0] == "median")
        {
            if (s.size() != 2) { COMMA_THROW( comma::exception, "blur=median,kernel_size" ); }
            params.neighbourhood_size = boost::lexical_cast< int >( s[1] );
        }
        else if (s[0] == "bilateral")
        {
            if (s.size() != 4) // nsize,std_space,std_colour
            { COMMA_THROW( comma::exception, "blur=bilateral expected 3 parameters" ); }
            params.neighbourhood_size = boost::lexical_cast< int >( s[1] );
            params.sigma_space = boost::lexical_cast< double >( s[2] );
            params.sigma_colour = boost::lexical_cast< double >( s[3] ); 
        }
        else if (s[0] == "adaptive-bilateral")
        {
            if (s.size() != 4) { COMMA_THROW( comma::exception, "expected blur=adaptive-bilateral,kernel_size,std_space,std_colour_max" ); }
            params.kernel_size.width = params.kernel_size.height = boost::lexical_cast< int >( s[1] );
            params.sigma_space = boost::lexical_cast< double >( s[2] );
            params.sigma_colour = boost::lexical_cast< double >( s[3] ); // max sigma color
        }
        else { COMMA_THROW( comma::exception, "invalid blur type" ); }
        return boost::bind( &blur_impl_, _1, params );
    }
    if( e[0] == "load" )
    {
        if( e.size() < 2 ) { COMMA_THROW( comma::exception, "please specify filename load=<filename>" ); }
        return load_impl_( e[1] );
    }
    if( e[0] == "map" )
    {
        if( e.size() < 2 ) { COMMA_THROW( comma::exception, "expected file name with the map, e.g. map=f.csv" ); }
        std::stringstream s; s << e[1]; for( std::size_t i = 2; i < e.size(); ++i ) { s << "=" << e[i]; }
        std::string map_filter_options = s.str();
        std::vector< std::string > items = comma::split( map_filter_options, '&' );
        bool permissive = std::find( items.begin()+1, items.end(), "permissive" ) != items.end();
        return map_impl_( map_filter_options, permissive );
    }
    if( e[0] == "inrange" )
    {
        const std::vector< std::string >& s = comma::split( e[1], ',' );
        if( s.size() < 2 || s.size() % 2 != 0 ) { COMMA_THROW( comma::exception, "inrange: expected <upper>,<lower> got: \"" << comma::join( e, '=' ) << "\"" ); }
        cv::Scalar lower = scalar_from_strings( &s[0], s.size() / 2 );
        cv::Scalar upper = scalar_from_strings( &s[ s.size() / 2 ], s.size() / 2 );
        return boost::bind( &inrange_impl_, _1, lower, upper );
    }
    if( e[0] == "threshold" )
    {
        const std::vector< std::string >& s = comma::split( e[1], ',' );
        if( s[0].empty() ) { COMMA_THROW( comma::exception, "threshold: expected <threshold|otsu>[,<maxval>[,<type>]] got: \"" << comma::join( e, '=' ) << "\"" ); }
        bool otsu = s[0] == "otsu";
        double threshold = otsu ? 0 : boost::lexical_cast< double >( s[0] );
        double maxval = s.size() < 2 ? 255 : boost::lexical_cast< double >( s[1] );
        threshold_t::types type = threshold_t::from_string( s.size() < 3 ? "" : s[2] );
        return boost::bind( &threshold_impl_, _1, threshold, maxval, type, otsu );
    }
    if( e[0] == "linear-combination" )
    {
        const std::vector< std::string >& s = comma::split( e[1], ',' );
        if( s[0].empty() ) { COMMA_THROW( comma::exception, "linear-combination: expected coefficients got: \"" << comma::join( e, '=' ) << "\"" ); }
        std::vector< double > coefficients( s.size() );
        for( unsigned int j = 0; j < s.size(); ++j ) { coefficients[j] = boost::lexical_cast< double >( s[j] ); }
        return boost::bind( &linear_combination_impl_, _1, coefficients );
    }
    if( e[0] == "overlay" )
    {
        if( e.size() != 2 ) { COMMA_THROW( comma::exception, "expected file name (and optional x,y) with the overlay, e.g. overlay=a.svg" ); }
        std::vector< std::string > s = comma::split( e[1], ',' );
        if(s.size()!=1 && s.size()!=3) { COMMA_THROW( comma::exception, "expected one or three parameters (file[,x,y]); found " << s.size() ); }
        int x=0, y=0;
        if(s.size()>1)
        {
            x=boost::lexical_cast<int>(s[1]);
            y=boost::lexical_cast<int>(s[2]);
        }
        return overlay_impl_( s[0], x, y );
    }
    boost::function< cv_mat::filters::value_type( cv_mat::filters::value_type ) > functor = imaging::vegetation::filters::make_functor( e );
    if( functor ) { return functor; }
    COMMA_THROW( comma::exception, "expected filter, got: \"" << comma::join( e, '=' ) << "\"" );
}

std::vector< filter > filters::make( const std::string& how, unsigned int default_delay )
{
    std::vector< std::string > v = comma::split( how, ';' );
    std::vector< filter > f;
    if( how == "" ) { return f; }
    std::string name;
    bool modified = false;
    for( std::size_t i = 0; i < v.size(); name += ( i > 0 ? ";" : "" ) + v[i], ++i )
    {
        std::vector< std::string > e = comma::split( v[i], '=' );
        if( e[0] == "bayer" ) // kept for backwards-compatibility, use convert-color=BayerBG,BGR etc..
        {
            if( modified ) { COMMA_THROW( comma::exception, "cannot covert from bayer after transforms: " << name ); }
            unsigned int which = boost::lexical_cast< unsigned int >( e[1] ) + 45u; // HACK, bayer as unsigned int, but I don't find enum { BG2RGB, GB2BGR ... } more usefull
            f.push_back( filter( boost::bind( &cvt_color_impl_, _1, which ) ) );
        }
        else if( e[0] == "unpack12" )
        {
            if( modified ) { COMMA_THROW( comma::exception, "cannot covert from 12 bit packed after transforms: " << name ); }
            if(e.size()!=1) { COMMA_THROW( comma::exception, "unexpected arguement: "<<e[1]); }
            f.push_back( filter( boost::bind( &unpack12_impl_, _1 ) ) );
        }
        else if( e[0] == "log" ) // todo: rotate log by size: expose to user
        {
            if( e.size() <= 1 ) { COMMA_THROW( comma::exception, "please specify log=<filename> or log=<directory>[,<options>]" ); }
            const std::vector< std::string >& w = comma::split( e[1], ',' );
            if( w.size() == 1 )
            {
                f.push_back( filter( log_impl_( w[0] ), false ) );
            }
            else
            {
                const std::vector< std::string >& u = comma::split( w[1], ':' );
                if( u.size() <= 1 ) { COMMA_THROW( comma::exception, "log: please specify period:<seconds> or size:<number of frames>" ); }
                if( u[0] == "period" )
                {
                    double d = boost::lexical_cast< double >( u[1] );
                    unsigned int seconds = static_cast< unsigned int >( d );
                    f.push_back( filter( log_impl_( w[0], boost::posix_time::seconds( seconds ) + boost::posix_time::microseconds( ( d - seconds ) * 1000000 ) ), false ) );
                }
                else if( u[0] == "size" )
                {
                    f.push_back( filter( log_impl_( w[0], boost::lexical_cast< unsigned int >( u[1] ) ), false ) );
                }
                else
                {
                    COMMA_THROW( comma::exception, "log: expected \"period\" or \"size\"; got: \"" << u[0] << "\"" );
                }
            }
        }
        else if( e[0] == "max" ) // todo: remove this filter; not thread-safe, should be run with --threads=1
        {
            f.push_back( filter( max_impl_( boost::lexical_cast< unsigned int >( e[1] ), true ), false ) );
        }
        else if( e[0] == "min" ) // todo: remove this filter; not thread-safe, should be run with --threads=1
        {
            f.push_back( filter( max_impl_( boost::lexical_cast< unsigned int >( e[1] ), false ), false ) );
        }
        else if( e[0] == "view" )
        {
            unsigned int delay = e.size() == 1 ? default_delay : boost::lexical_cast< unsigned int >( e[1] );
            f.push_back( filter( boost::bind( &view_impl_, _1, name, delay ), false ) );
        }
        else if( e[0] == "thumb" )
        {
            unsigned int cols = 200;
            unsigned int delay = default_delay;
            if( e.size() > 1 )
            {
                std::vector< std::string > v = comma::split( e[1], ',' );
                if( v.size() >= 1 ) { cols = boost::lexical_cast< unsigned int >( v[0] ); }
                if( v.size() >= 2 ) { delay = boost::lexical_cast< unsigned int >( v[1] ); }
            }
            f.push_back( filter( boost::bind( &thumb_impl_, _1, name, cols, delay ), false ) );
        }
        else if( e[0] == "encode" )
        {
            if( i < v.size() - 1 )
            {
                std::string next_filter = comma::split( v[i+1], '=' )[0];
                if( next_filter != "head" ) COMMA_THROW( comma::exception, "cannot have a filter after encode unless next filter is head" );
            }
            if( e.size() < 2 ) { COMMA_THROW( comma::exception, "expected encoding type like jpg, ppm, etc" ); }
            std::string s = e[1];
            f.push_back( filter( boost::bind( &encode_impl_, _1, s ) ) );
        }
        else if( e[0] == "grab" )
        {
            if( e.size() < 2 ) { COMMA_THROW( comma::exception, "expected encoding type like jpg, ppm, etc" ); }
            std::string s = e[1];
            f.push_back( filter( boost::bind( &grab_impl_, _1, s ) ) );
        }
        else if( e[0] == "file" )
        {
            if( e.size() < 2 ) { COMMA_THROW( comma::exception, "expected file type like jpg, ppm, etc" ); }
            std::string s = e[1];
            f.push_back( filter( boost::bind( &file_impl_, _1, s ) ) );
        }
        else if( e[0] == "histogram" )
        {
            if( i < v.size() - 1 ) { COMMA_THROW( comma::exception, "expected 'histogram' as the last filter, got \"" << how << "\"" ); }
            f.push_back( filter( boost::bind( &histogram_impl_, _1 ) ) );
            f.push_back( filter( NULL ) ); // quick and dirty
        }
        else if( e[0] == "simple-blob" )
        {
            if( i < v.size() - 1 ) { COMMA_THROW( comma::exception, "expected 'simple-blob' as the last filter, got \"" << how << "\"" ); }
            std::vector< std::string > s;
            if( e.size() > 1 ) { s = comma::split( e[1], ',' ); }
            bool binary = false;
            std::string config;
            std::string path;
            for( unsigned int i = 0; i < s.size(); ++i )
            {
                if( s[i] == "output-binary" ) { binary = true; }
                if( s[i] == "output-fields" ) { std::cout << comma::join( comma::csv::names< snark::timestamped< cv::KeyPoint > >( false ), ',' ) << std::endl; exit( 0 ); }
                if( s[i] == "output-format" ) { std::cout << comma::csv::format::value< snark::timestamped< cv::KeyPoint > >() << std::endl; exit( 0 ); }
                if( s[i] == "output-default-params" || s[i] == "default-params" )
                {
                    cv::FileStorage fs( "dummy", cv::FileStorage::WRITE | cv::FileStorage::MEMORY | cv::FileStorage::FORMAT_XML );
                    cv::SimpleBlobDetector::Params().write( fs );
                    std::cout << fs.releaseAndGetString() << std::endl;
                    exit( 0 ); // hyper quick and dirty
                }
                else
                {
                    const std::vector< std::string >& t = comma::split( s[i], ':' );
                    config = t[0];
                    if( t.size() > 1 ) { path = s[1]; }
                }
            }
            f.push_back( filter( boost::bind( &simple_blob_impl_, _1, cv_read_< cv::SimpleBlobDetector::Params >( config, path ), binary ) ) );
            f.push_back( filter( NULL ) ); // quick and dirty
        }
        else if( e[0] == "null" )
        {
            if( i < v.size() - 1 ) { COMMA_THROW( comma::exception, "expected 'null' as the last filter, got \"" << how << "\"" ); }
            if( i == 0 ) { COMMA_THROW( comma::exception, "'null' as the only filter is not supported; use cv-cat > /dev/null, if you need" ); }
            f.push_back( filter( NULL ) );
        }
        else if ( e[0] == "head" )
        {
            if( i < v.size() - 1 )
            {
                std::string next_filter = comma::split( v[i+1], '=' )[0];
                if( next_filter != "null" && next_filter != "encode" ) { COMMA_THROW( comma::exception, "cannot have a filter after head unless next filter is null or encode" ); }
            }
            unsigned int n = e.size() < 2 ? 1 : boost::lexical_cast< unsigned int >( e[1] );
            f.push_back( filter( boost::bind( &head_impl_, _1, n ), false ) );
        }
        else
        {
            f.push_back( filter( make_filter_functor( e ) ) );
        }
        modified = e[0] != "view" && e[0] != "thumb" && e[0] != "split" && e[0] !="unpack12";
    }
    return f;
}

filters::value_type filters::apply( std::vector< filter >& filters, filters::value_type m )
{
    for( std::size_t i = 0; i < filters.size(); m = filters[ i++ ].filter_function( m ) );
    return m;
}

static std::string usage_impl_()
{
    std::ostringstream oss;
    oss << "    cv::Mat image filters usage (';'-separated):" << std::endl;
    oss << "        accumulate=<n>: accumulate the last n images and concatenate them vertically (useful for slit-scan and spectral cameras like pika2)" << std::endl;
    oss << "            example: cat slit-scan.bin | cv-cat \"accumulate=400;view;null\"" << std::endl;
    oss << "        bands-to-cols=\"x,[w[,x,w]][|method:<method-name>|output-depth:<depth>]\" take a number of columns (bands) from the input, process together by method," << std::endl;
    oss << "            write into the output, one band (a range of columns) reduced into one column; supported methods: average (default), sum, min, max; the sum method" << std::endl;
    oss << "            requires the explicit output-depth parameter (one of i,f,d or CV_32S, CV_32F, CV_64F) if the input has low depth" << std::endl;
    oss << "            examples: \"bands-to-cols=12,23|50,30|45,60|100|method:average\"; output an image of 4 columns containing the average" << std::endl;
    oss << "                          of columns 12-34 (i.e., 12 + 23 - 1), 50-79, 45-104 (overlap is OK), and 100 (default width is 1) from the original image" << std::endl;
    oss << "                      \"bands-to-cols=12,23|50,30|45,60|100|method:sum|output-depth:d\"; same bands but output an image of 4 columns containing the sum" << std::endl;
    oss << "                          of the columns data from the original image; use CV_64F depth (double) as the output format" << std::endl;
    oss << "        bands-to-rows\"x,[w[,x,w]][|method:<method-name>|output-depth:<depth>]\"; same as bands-to-cols but operate on rows of input instead of columns" << std::endl;
    oss << "        bayer=<mode>: convert from bayer, <mode>=1-4 (see also convert-color)" << std::endl;
    oss << "        blur=<type>,<parameters>: apply a blur to the image (positive and odd kernel sizes)" << std::endl;
    oss << "            blur=box,<kernel_size> " << std::endl;
    oss << "            blur=median,<kernel_size>" << std::endl;
    oss << "            blur=gaussian,<kernel_size>,<std_size>. Set either std or kernel size to 0 to calculate based on other parameter." << std::endl;
    oss << "            blur=bilateral,<neighbourhood_size>,<sigma_space>,<sigma_colour>; preserves edges" << std::endl;
    oss << "            blur=adaptive-bilateral: <kernel_size>,<sigma_space>,<sigma_colour_max>; preserve edges, automatically calculate sigma_colour (and cap to sigma_colour_max)" << std::endl;
    oss << "        brightness,scale=<scale>[,<offset>]: output=(scale*input)+offset; default offset=0" << std::endl;
    oss << "        color-map=<type>: take image, apply colour map; see cv::applyColorMap for detail" << std::endl;
    oss << "            <type>: autumn, bone, jet, winter, rainbow, ocean, summer, spring, cool, hsv, pink, hot" << std::endl;
    oss << "        convert-to,convert_to=<type>[,<scale>[,<offset>]]: convert to given type; should be the same number of channels; see opencv convertTo for details; values will not overflow" << std::endl;
    oss << "        convert-color,convert_color=<from>,<to>: convert from colour space to new colour space (BGR, RGB, Lab, XYZ, Bayer**, GRAY); eg: BGR,GRAY or CV_BGR2GRAY" << std::endl;
    oss << "        count: write frame number on images" << std::endl;
    oss << "        crop=[<x>,<y>],<width>,<height>: crop the portion of the image starting at x,y with size width x height" << std::endl;
    oss << "        crop-tile=<ncols>,<nrows>,<i>,<j>,...[&horizontal]: divide the image into a grid of tiles (ncols-by-nrows), and output an image made of the croped tiles defined by i,j (count from zero)" << std::endl;
    oss << "            <horizontal>: if present, tiles will be stacked horizontally (by default, vertical stacking is used)" << std::endl;
    oss << "            example: \"crop-tile=2,5,1,0,1,4&horizontal\"" << std::endl;
    oss << "            deprecated: old syntax <i>,<j>,<ncols>,<nrows> is used for one tile if i < ncols and j < ncols" << std::endl;
    oss << "        crop-cols=<x>[,<w>[|<x>[,<w>,...: output an image consisting of (multiple) columns starting at x with width w" << std::endl;
    oss << "            examples: \"crop-cols=2,10|12,10\"; output an image of width 20 taking 2 width-10 columns starting at 2 and 12" << std::endl;
    oss << "                      \"crop-cols=2|12,10\"; default width is 1, the output image has width 11" << std::endl;
    oss << "        crop-rows=<y>[,<h>[|<y>[,<h>,...: output an image consisting of (multiple) row blocks starting at y with height h" << std::endl;
    oss << "            examples: \"crop-rows=5,10|25,5\"; output an image of height 15 taking 2 row blocks starting at 5 and 25 and with heights 10 and 5, respectively" << std::endl;
    oss << "                      \"crop-rows=5|25|15\"; default block height is 1, block starts can be out of order" << std::endl;
<<<<<<< HEAD
=======
    oss << "        bands-to-cols=x,[w[,x,w]][|method:<method-name>|output-depth:<depth>]; take a number of columns (bands) from the input, process together by method," << std::endl;
    oss << "            write into the output, one band (a range of columns) reduced into one column; supported methods: average (default), sum, min, max; the sum method" << std::endl;
    oss << "            requires the explicit output-depth parameter (one of i,f,d or CV_32S, CV_32F, CV_64F) if the input has low depth" << std::endl;
    oss << "            examples: \"bands-to-cols=12,23|50,30|45,60|100|method:average\"; output an image of 4 columns containing the average" << std::endl;
    oss << "                          of columns 12-34 (i.e., 12 + 23 - 1), 50-79, 45-104 (overlap is OK), and 100 (default width is 1) from the original image" << std::endl;
    oss << "                      \"bands-to-cols=12,23|50,30|45,60|100|method:sum|output-depth:d\"; same bands but output an image of 4 columns containing the sum" << std::endl;
    oss << "                          of the columns data from the original image; use CV_64F depth (double) as the output format" << std::endl;
    oss << "        bands-to-rows=x,[w[,x,w]][|method:<method-name>|output-depth:<depth>]; same as bands-to-cols but operate on rows of input instead of columns" << std::endl;
    oss << "        cols-to-channels=1,4,5[|pad:value|repeat:step]; stores the listed columns as channels in the output file; input shall be a single-channel stream" << std::endl;
    oss << "            up to 4 channels are supported; if 1, 3, or 4 columns are specified, the output would have 1, 3, or 4 channels respectively" << std::endl;
    oss << "            in case of 2 columns, a third empty (zero) channel is added; use the \"pad:value\" option to specify the fill value other then zero" << std::endl;
    oss << "            the repeat option applies the transformation periodically, first for the specified columns, then for columns incremented by one step, and so on; see the examples" << std::endl;
    oss << "            examples: \"cols-to-channels=6,4|pad:128\"; put column 6 into the R channel, column 4 into the G channel, and fill the B channel with 128" << std::endl;
    oss << "                      \"cols-to-channels=0,1,2|repeat:3\"; store columns 0,1,2 as RGB channels of column 0 of the output file, then columns 3,4,5 as RGB" << std::endl;
    oss << "                      channels of column 1 of the output file, etc.; conversion stops when all input column indices exceed the image width" << std::endl;
    oss << "                      if one of the input columns exceed the image width, the respective output channel is filled with zeros (or the padding value)" << std::endl;
    oss << "        rows-to-channels=1,4,5[|pad:value|repeat:step]; same as cols-to-channels but operates on rows" << std::endl;
    oss << "        channels-to-cols; opposite to cols-to-channels; unwrap all channels as columns" << std::endl;
    oss << "            example: \"channels-to-cols\" over a 3-channel image: RGB channels of column 0 become columns 0 (single-channel), 1, and 2, RGB channels" << std::endl;
    oss << "            of column 1 become columns 3,4,5, and so on" << std::endl;
    oss << "        channels-to-rows; same as channels-to-cols but operates over rows" << std::endl;
    oss << "        swap-channels=2,1,0,3; re-order channels; arguments shall be integers from 0 to the total number of input channels" << std::endl;
    oss << "            the number of arguments shall be the same as the number of input channels" << std::endl;
    oss << "            example: \"swap-channels=2,1,0\"; revert the order of RGB channels with R becoming B and B becoming R; G is mapped onto itself" << std::endl;
>>>>>>> c19ddc20
    oss << "        encode=<format>: encode images to the specified format. <format>: jpg|ppm|png|tiff..., make sure to use --no-header" << std::endl;
    oss << "        equalize-histogram: todo: equalize each channel by its histogram" << std::endl;
    oss << "        fft[=<options>]: do fft on a floating point image" << std::endl;
    oss << "            options: inverse: do inverse fft" << std::endl;
    oss << "                     real: output real part only" << std::endl;
    oss << "                     magnitude: output magnitude only" << std::endl;
    oss << "            examples: cv-cat --file image.jpg \"split;crop-tile=0,0,1,3;convert-to=f,0.0039;fft;fft=inverse,magnitude;view;null\"" << std::endl;
    oss << "                      cv-cat --file image.jpg \"split;crop-tile=0,0,1,3;convert-to=f,0.0039;fft=magnitude;convert-to=f,40000;view;null\"" << std::endl;
    oss << "        file=<format>: write images to files with timestamp as name in the specified format. <format>: jpg|ppm|png|tiff...; if no timestamp, system time is used" << std::endl;
    oss << "        flip: flip vertically" << std::endl;
    oss << "        flop: flip horizontally" << std::endl;
    oss << "        grab=<format>: write an image to file with timestamp as name in the specified format. <format>: jpg|ppm|png|tiff..., if no timestamp, system time is used" << std::endl;
    oss << "        head=<n>: output <n> frames and exit" << std::endl;
    oss << "        inrange=<lower>,<upper>: a band filter on r,g,b or greyscale image; for rgb: <lower>::=<r>,<g>,<b>; <upper>::=<r>,<g>,<b>; see cv::inRange() for detail" << std::endl;
    oss << "        invert: invert image (to negative)" << std::endl;
    oss << "        linear-combination=<k1>,<k2>,<k3>,...[<c>]: output grey-scale image that is linear combination of input channels with given coefficients and optioanl offset" << std::endl;
    oss << "        load=<filename>: load image from file instead of taking an image on stdin; the main meaningful use would be in association with mask filter" << std::endl;
    oss << "                         supported file types by filename extension:" << std::endl;
    oss << "                             - .bin: file is in cv-cat binary format: <t>,<rows>,<cols>,<type>,<image data>" << std::endl;
    oss << "                             - otherwise whatever cv::imread supports" << std::endl;
    oss << "        log=<options>: write images to files" << std::endl;
    oss << "            log=<filename>: write images to a single file" << std::endl;
    oss << "            log=<dirname>,size:<number of frames>: write images to files in a given directory, each file (except possibly the last one) containing <number of frames> frames" << std::endl;
    oss << "            log=<dirname>,period:<seconds>: write images to files in a given directory, each file containing frames for a given period of time" << std::endl;
    oss << "                                            e.g. for log=tmp,period:1.5 each file will contain 1.5 seconds worth of images" << std::endl;
    oss << "        magnitude: calculate magnitude for a 2-channel image; see cv::magnitude() for details" << std::endl;
    oss << "        mask=<mask>: apply mask to image (see cv::copyTo for details)" << std::endl;
    oss << "                     <mask>: any sequence of cv-cat filters that outputs a single-channel image of the same dimensions as the images on stdin" << std::endl;
    oss << "                             the separator between the filters is '|'" << std::endl;
    oss << "                             the equal sign for a filter is ':'" << std::endl;
    oss << "                     examples" << std::endl;
    oss << "                         apply a constant mask from a file" << std::endl;
    oss << "                             cat images.bin | cv-cat 'mask=load:mask.bin' > masked.bin" << std::endl;
    oss << "                             cat images.bin | cv-cat 'mask=load:mask.png' > masked.bin" << std::endl;
    oss << "                         extract pixels brighter than 100" << std::endl;
    oss << "                             cat images.bin | cv-cat 'mask=convert-color:BGR,GRAY|threshold=otsu,100' > masked.bin" << std::endl;
    oss << "        map=<map file>[&<csv options>][&permissive]: map integer values to floating point values read from the map file" << std::endl;
    oss << "             <csv options>: usual csv options for map file, but &-separated (running out of separator characters)" << std::endl;
    oss << "                  fields: key,value; default: value" << std::endl;
    oss << "                  default: read a single column of floating point values (with the row counter starting from zero used as key)" << std::endl;
    oss << "             <permissive>: if present, integer values in the input are simply copied to the output unless they are in the map" << std::endl;
    oss << "                  default: filter fails with an error message if it encounters an integer value which is not in the map" << std::endl;
    oss << "             example: \"map=map.bin&fields=,key,value&binary=2ui,d\"" << std::endl;
    oss << "        merge=<n>: split an image into n horizontal bands of equal height and merge them into an n-channel image (the number of rows must be a multiple of n)" << std::endl;
    oss << "        normalize=<how>: normalize image and scale to 0 to 1 float (or double if input is CV_64F)" << std::endl;
    oss << "            normalize=max: normalize each pixel channel by its max value" << std::endl;
    oss << "            normalize=sum: normalize each pixel channel by the sum of all channels" << std::endl;
    oss << "            normalize=all: normalize each pixel by max of all channels (see cv::normalize with NORM_INF)" << std::endl;
    oss << "        null: same as linux /dev/null (since windows does not have it)" << std::endl;
    oss << "        overlay=<image_file>[,x,y]: overlay image_file on top of current stream at optional x,y location; overlay image should have alpha channel" << std::endl;
    oss << "        resize=<factor>[,<interpolation>]; resize=<width>,<height>[,<interpolation>]" << std::endl;
    oss << "            <interpolation>: nearest, linear, area, cubic, lanczos4; default: linear" << std::endl;
    oss << "                             in format <width>,<height>,<interpolation> corresponding numeric values can be used: " << cv::INTER_NEAREST << ", " << cv::INTER_LINEAR << ", " << cv::INTER_AREA << ", " << cv::INTER_CUBIC << ", " << cv::INTER_LANCZOS4 << std::endl;
    oss << "            examples" << std::endl;
    oss << "                resize=0.5,1024 : 50% of width; heigth 1024 pixels" << std::endl;
    oss << "                resize=512,1024,cubic : resize to 512x1024 pixels, cubic interpolation" << std::endl;
    oss << "                resize=0.2,0.4 : resize to 20% of width and 40% of height" << std::endl;
    oss << "                resize=0.5 : resize proportionally to 50%" << std::endl;
    oss << "                resize=0.5,1024 : 50% of width; heigth 1024 pixels" << std::endl;
    oss << "            note: if no decimal dot '.', size is in pixels; if decimal dot present, size as a fraction" << std::endl;
    oss << "                  i.e. 5 means 5 pixels; 5.0 means 5 times" << std::endl;
    oss << "        remove-mean=<kernel_size>,<ratio>: simple high-pass filter removing <ratio> times the mean component on <kernel_size> scale" << std::endl;
    oss << "        split: split n-channel image into a nx1 grey-scale image" << std::endl;
    oss << "        text=<text>[,x,y][,colour]: print text; default x,y: 10,10; default colour: yellow" << std::endl;
    oss << "        threshold=<threshold|otsu>[,<maxval>[,<type>]]: threshold image; same semantics as cv::threshold()" << std::endl;
    oss << "            <threshold|otsu>: threshold value; if 'otsu' then the optimum threshold value using the Otsu's algorithm is used (only for 8-bit images)" << std::endl;
    oss << "            <maxval>: maximum value to use with the binary and binary_inv thresholding types (default:255)" << std::endl;
    oss << "            <type>: binary, binary_inv, trunc, tozero, tozero_inv (default:binary)" << std::endl;
    oss << "        thumb[=<cols>[,<wait-interval>]]: view resized image; a convenience for debugging and filter pipeline monitoring" << std::endl;
    oss << "                                          <cols>: image width in pixels; default: 100" << std::endl;
    oss << "                                          <wait-interval>: a hack for now; milliseconds to wait for image display and key press; default: 1" << std::endl;
    oss << "        timestamp: write timestamp on images" << std::endl;
    oss << "        transpose: transpose the image (swap rows and columns)" << std::endl;
    oss << "        undistort=<undistort map file>: undistort" << std::endl;
    oss << "        unpack12: convert from 12-bit packed (2 pixels in 3 bytes) to 16UC1; use before other filters" << std::endl;
    oss << "        view[=<wait-interval>]: view image; press <space> to save image (timestamp or system time as filename); <esc>: to close" << std::endl;
    oss << "                                <wait-interval>: a hack for now; milliseconds to wait for image display and key press; default 1" << std::endl;
    oss << std::endl;
    oss << "    basic drawing on images" << std::endl;
    oss << "        cross[=<x>,<y>]: draw cross-hair at x,y; default: at image center" << std::endl;
    oss << "        circle=<x>,<y>,<radius>[,<r>,<g>,<b>,<thickness>,<line_type>,<shift>]: draw circle; see cv::circle for details on parameters and defaults" << std::endl;
    oss << "        rectangle,box=<x>,<y>,<x>,<y>[,<r>,<g>,<b>,<thickness>,<line_type>,<shift>]: draw rectangle; see cv::rectangle for details on parameters and defaults" << std::endl;
    oss << std::endl;
    oss << "    cv::Mat image operations:" << std::endl;
    oss << "        histogram: calculate image histogram and output in binary format: t,3ui,256ui for ub images; t,3ui,256ui,256ui,256ui for 3ub images, etc" << std::endl;
    oss << "        simple-blob[=<parameters>]: wraps cv::SimpleBlobDetector, outputs as csv key points timestamped by image timestamp" << std::endl;
    oss << "            <parameters>" << std::endl;
    oss << "                output-binary: output key points as binary" << std::endl;
    oss << "                output-fields: print output fields on stdout and exit" << std::endl;
    oss << "                output-format: print binary output format on stdout and exit" << std::endl;
    oss << "                output-default-params,default-params: print default simple blob detector parameters to stdout and exit" << std::endl;
    oss << "                <filename>[:<path>]: simple blob detector params config file and optionally cv file node path in it" << std::endl;
    oss << "                                     e.g: my-params.txt:blob" << std::endl;
    oss << "                                     if not present, defaults will be used" << std::endl;
    oss << std::endl;
    oss << snark::imaging::vegetation::filters::usage() << std::endl;
    return oss.str();
}

const std::string& filters::usage()
{
    static const std::string s = usage_impl_();
    return s;
}

} } // namespace snark{ namespace cv_mat {
<|MERGE_RESOLUTION|>--- conflicted
+++ resolved
@@ -2288,14 +2288,14 @@
     oss << "    cv::Mat image filters usage (';'-separated):" << std::endl;
     oss << "        accumulate=<n>: accumulate the last n images and concatenate them vertically (useful for slit-scan and spectral cameras like pika2)" << std::endl;
     oss << "            example: cat slit-scan.bin | cv-cat \"accumulate=400;view;null\"" << std::endl;
-    oss << "        bands-to-cols=\"x,[w[,x,w]][|method:<method-name>|output-depth:<depth>]\" take a number of columns (bands) from the input, process together by method," << std::endl;
+    oss << "        bands-to-cols=x,[w[,x,w]][|method:<method-name>|output-depth:<depth>]; take a number of columns (bands) from the input, process together by method," << std::endl;
     oss << "            write into the output, one band (a range of columns) reduced into one column; supported methods: average (default), sum, min, max; the sum method" << std::endl;
     oss << "            requires the explicit output-depth parameter (one of i,f,d or CV_32S, CV_32F, CV_64F) if the input has low depth" << std::endl;
     oss << "            examples: \"bands-to-cols=12,23|50,30|45,60|100|method:average\"; output an image of 4 columns containing the average" << std::endl;
     oss << "                          of columns 12-34 (i.e., 12 + 23 - 1), 50-79, 45-104 (overlap is OK), and 100 (default width is 1) from the original image" << std::endl;
     oss << "                      \"bands-to-cols=12,23|50,30|45,60|100|method:sum|output-depth:d\"; same bands but output an image of 4 columns containing the sum" << std::endl;
     oss << "                          of the columns data from the original image; use CV_64F depth (double) as the output format" << std::endl;
-    oss << "        bands-to-rows\"x,[w[,x,w]][|method:<method-name>|output-depth:<depth>]\"; same as bands-to-cols but operate on rows of input instead of columns" << std::endl;
+    oss << "        bands-to-rows=x,[w[,x,w]][|method:<method-name>|output-depth:<depth>]; same as bands-to-cols but operate on rows of input instead of columns" << std::endl;
     oss << "        bayer=<mode>: convert from bayer, <mode>=1-4 (see also convert-color)" << std::endl;
     oss << "        blur=<type>,<parameters>: apply a blur to the image (positive and odd kernel sizes)" << std::endl;
     oss << "            blur=box,<kernel_size> " << std::endl;
@@ -2320,16 +2320,6 @@
     oss << "        crop-rows=<y>[,<h>[|<y>[,<h>,...: output an image consisting of (multiple) row blocks starting at y with height h" << std::endl;
     oss << "            examples: \"crop-rows=5,10|25,5\"; output an image of height 15 taking 2 row blocks starting at 5 and 25 and with heights 10 and 5, respectively" << std::endl;
     oss << "                      \"crop-rows=5|25|15\"; default block height is 1, block starts can be out of order" << std::endl;
-<<<<<<< HEAD
-=======
-    oss << "        bands-to-cols=x,[w[,x,w]][|method:<method-name>|output-depth:<depth>]; take a number of columns (bands) from the input, process together by method," << std::endl;
-    oss << "            write into the output, one band (a range of columns) reduced into one column; supported methods: average (default), sum, min, max; the sum method" << std::endl;
-    oss << "            requires the explicit output-depth parameter (one of i,f,d or CV_32S, CV_32F, CV_64F) if the input has low depth" << std::endl;
-    oss << "            examples: \"bands-to-cols=12,23|50,30|45,60|100|method:average\"; output an image of 4 columns containing the average" << std::endl;
-    oss << "                          of columns 12-34 (i.e., 12 + 23 - 1), 50-79, 45-104 (overlap is OK), and 100 (default width is 1) from the original image" << std::endl;
-    oss << "                      \"bands-to-cols=12,23|50,30|45,60|100|method:sum|output-depth:d\"; same bands but output an image of 4 columns containing the sum" << std::endl;
-    oss << "                          of the columns data from the original image; use CV_64F depth (double) as the output format" << std::endl;
-    oss << "        bands-to-rows=x,[w[,x,w]][|method:<method-name>|output-depth:<depth>]; same as bands-to-cols but operate on rows of input instead of columns" << std::endl;
     oss << "        cols-to-channels=1,4,5[|pad:value|repeat:step]; stores the listed columns as channels in the output file; input shall be a single-channel stream" << std::endl;
     oss << "            up to 4 channels are supported; if 1, 3, or 4 columns are specified, the output would have 1, 3, or 4 channels respectively" << std::endl;
     oss << "            in case of 2 columns, a third empty (zero) channel is added; use the \"pad:value\" option to specify the fill value other then zero" << std::endl;
@@ -2346,7 +2336,6 @@
     oss << "        swap-channels=2,1,0,3; re-order channels; arguments shall be integers from 0 to the total number of input channels" << std::endl;
     oss << "            the number of arguments shall be the same as the number of input channels" << std::endl;
     oss << "            example: \"swap-channels=2,1,0\"; revert the order of RGB channels with R becoming B and B becoming R; G is mapped onto itself" << std::endl;
->>>>>>> c19ddc20
     oss << "        encode=<format>: encode images to the specified format. <format>: jpg|ppm|png|tiff..., make sure to use --no-header" << std::endl;
     oss << "        equalize-histogram: todo: equalize each channel by its histogram" << std::endl;
     oss << "        fft[=<options>]: do fft on a floating point image" << std::endl;
