--- conflicted
+++ resolved
@@ -69,11 +69,7 @@
     const Eigen::Vector3d& fp = first_affine * ( ned_affine_ * first_.pinhole.to_cartesian( first ) );
     const Eigen::Vector3d& fc = first_affine * Eigen::Vector3d::Zero();
     const auto& second_affine = affine_( second_pose ); // todo! precalc affine! currently, performance sucks
-<<<<<<< HEAD
-    const Eigen::Vector3d& sp = second_affine * ( ned_affine_ * first_.pinhole.to_cartesian( second ) );
-=======
     const Eigen::Vector3d& sp = second_affine * ( ned_affine_ * second_.pinhole.to_cartesian( second ) );
->>>>>>> e191b0e3
     const Eigen::Vector3d& sc = second_affine * Eigen::Vector3d::Zero();
     const Eigen::Vector3d& f = ( fp - fc ).normalized();
     const Eigen::Vector3d& s = ( sp - sc ).normalized();
@@ -83,16 +79,6 @@
     const Eigen::Vector3d& d = sp - fp;
     const Eigen::Vector3d& a = fp + f * n.dot( d ) / n.dot( f );
     const Eigen::Vector3d& b = a + m * m.dot( d );
-<<<<<<< HEAD
-    //std::cerr << "========================================================================================" << first.transpose() << std::endl;
-    //std::cerr << "                                                    first: " << first.transpose() << std::endl;
-    //std::cerr << "                     first_.pinhole.to_cartesian( first ): " << first_.pinhole.to_cartesian( first ).transpose() << std::endl;
-    //std::cerr << "       ned_affine_ * first_.pinhole.to_cartesian( first ): " << ( ned_affine_ * first_.pinhole.to_cartesian( first ) ).transpose() << std::endl;
-    //std::cerr << "                                                       fp: " << fp.transpose() << std::endl;
-    //std::cerr << "                                                       fc: " << fc.transpose() << std::endl;
-    //std::cerr << "                                                        a: " << a.transpose() << std::endl;
-    //std::cerr << std::endl;
-=======
     
 //     std::cerr << "========================================================================================" << std::endl;
 //     std::cerr << "                                                    first: " << first.transpose() << std::endl;
@@ -112,7 +98,6 @@
 //     std::cerr << "                                                        b: " << b.transpose() << std::endl;
 //     std::cerr << std::endl;
     
->>>>>>> e191b0e3
     return std::make_pair( a, b );
 }
 
