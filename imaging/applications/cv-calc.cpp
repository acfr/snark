// This file is part of snark, a generic and flexible library for robotics research
// Copyright (c) 2011 The University of Sydney
// All rights reserved.
//
// Redistribution and use in source and binary forms, with or without
// modification, are permitted provided that the following conditions are met:
// 1. Redistributions of source code must retain the above copyright
//    notice, this list of conditions and the following disclaimer.
// 2. Redistributions in binary form must reproduce the above copyright
//    notice, this list of conditions and the following disclaimer in the
//    documentation and/or other materials provided with the distribution.
// 3. Neither the name of the University of Sydney nor the
//    names of its contributors may be used to endorse or promote products
//    derived from this software without specific prior written permission.
//
// NO EXPRESS OR IMPLIED LICENSES TO ANY PARTY'S PATENT RIGHTS ARE
// GRANTED BY THIS LICENSE.  THIS SOFTWARE IS PROVIDED BY THE COPYRIGHT
// HOLDERS AND CONTRIBUTORS \"AS IS\" AND ANY EXPRESS OR IMPLIED
// WARRANTIES, INCLUDING, BUT NOT LIMITED TO, THE IMPLIED WARRANTIES OF
// MERCHANTABILITY AND FITNESS FOR A PARTICULAR PURPOSE ARE
// DISCLAIMED. IN NO EVENT SHALL THE COPYRIGHT OWNER OR CONTRIBUTORS BE
// LIABLE FOR ANY DIRECT, INDIRECT, INCIDENTAL, SPECIAL, EXEMPLARY, OR
// CONSEQUENTIAL DAMAGES (INCLUDING, BUT NOT LIMITED TO, PROCUREMENT OF
// SUBSTITUTE GOODS OR SERVICES; LOSS OF USE, DATA, OR PROFITS; OR
// BUSINESS INTERRUPTION) HOWEVER CAUSED AND ON ANY THEORY OF LIABILITY,
// WHETHER IN CONTRACT, STRICT LIABILITY, OR TORT (INCLUDING NEGLIGENCE
// OR OTHERWISE) ARISING IN ANY WAY OUT OF THE USE OF THIS SOFTWARE, EVEN
// IF ADVISED OF THE POSSIBILITY OF SUCH DAMAGE.

#include <algorithm>
#include <memory>
#include <numeric>
#include <random>
#include <opencv2/core/core.hpp>
#include <opencv2/imgproc/imgproc.hpp>
#include <opencv2/calib3d/calib3d.hpp>
#include <tbb/parallel_for.h>
#include <boost/date_time/posix_time/posix_time.hpp>
#include <boost/random/mersenne_twister.hpp>
#include <boost/random/uniform_real.hpp>
#include <boost/random/variate_generator.hpp>
#include <boost/scoped_ptr.hpp>
#include <comma/base/exception.h>
#include <comma/io/stream.h>
#include <comma/csv/stream.h>
#include <comma/math/interval.h>
#include <comma/name_value/parser.h>
#include <comma/string/string.h>
#include <comma/visiting/traits.h>
#include "../../imaging/cv_mat/filters.h"
#include "../../imaging/cv_mat/serialization.h"
#include "../../imaging/cv_mat/detail/life.h"
#include "../../visiting/eigen.h"

const char* name = "cv-calc: ";
static bool verbose = false;

static void usage( bool verbose=false )
{
    std::cerr << std::endl;
    std::cerr << "performs verious image manipulation or calculations on cv image streams" << std::endl;
    std::cerr << std::endl;
    std::cerr << "essential difference between cv-calc and  cv-cat" << std::endl;
    std::cerr << "    cv-cat takes one image in, applies operations, outputs one image out; e.g. cv-cat cannot skip images" << std::endl;
    std::cerr << "    cv-calc, depending on operation, may output multiple images per an one input image, skip images, or have just numeric outputs, etc" << std::endl;
    std::cerr << std::endl;
    std::cerr << "usage: cat images.bin | cv-calc <operation> [<options>] > processed.bin " << std::endl;
    std::cerr << std::endl;
    std::cerr << "operations" << std::endl;
    std::cerr << "    chessboard-corners: detect and output corners of a chessboard calibration image" << std::endl;
    std::cerr << "    crop-random,roi-random,random-crop,random-roi: output random patches of given size, e.g. to create a machine learning test dataset" << std::endl;
    std::cerr << "    draw: draw on the image primitives defined in the image header; skip a primitive if its dimensions are zero" << std::endl;
    std::cerr << "    format: output header and data format string in ascii" << std::endl;
    std::cerr << "    grep: output only images that satisfy conditions" << std::endl;
    std::cerr << "    header: output header information in ascii csv" << std::endl;
    std::cerr << "    life: take image on stdin, output game of life on each channel" << std::endl;
    std::cerr << "    mean: output image means for all image channels appended to image header" << std::endl;
    std::cerr << "    roi: given cv image data associated with a region of interest, either set everything outside the region of interest to zero or crop it" << std::endl;
    std::cerr << "    stride: stride through the image, output images of kernel size for each pixel" << std::endl;
    std::cerr << "    thin: thin image stream by discarding some images" << std::endl;
    std::cerr << "    unstride-positions: take stride index and positions within the stride, append positions in original (unstrided) image" << std::endl;
    std::cerr << std::endl;
    std::cerr << "options" << std::endl;
    std::cerr << "    --binary=[<format>]: binary format of header; default: operation dependent, see --header-format" << std::endl;
    std::cerr << "    --fields=<fields>; fields in header; default: operation dependent, see --header-fields" << std::endl;
    std::cerr << "    --flush; flush after every image" << std::endl;
    std::cerr << "    --input=<options>; default values for image header; e.g. --input=\"rows=1000;cols=500;type=ub\", see serialization options" << std::endl;
    std::cerr << "    --header-fields; show header fields and exit" << std::endl;
    std::cerr << "    --header-format; show header format and exit" << std::endl;
    std::cerr << "    --output-fields; show output fields and exit" << std::endl;
    std::cerr << "    --output-format; show output format and exit" << std::endl;
    std::cerr << std::endl;
    std::cerr << "serialization options" << std::endl;
    if( verbose ) { std::cerr << snark::cv_mat::serialization::options::usage() << std::endl; }
    else { std::cerr << "    run --help --verbose for more details..." << std::endl; }
    std::cerr << std::endl;
    std::cerr << "operation options" << std::endl;
    std::cerr << std::endl;
    std::cerr << "    chessboard-corners" << std::endl;
    std::cerr << "        --draw; outputs image with detected corners drawn" << std::endl;
    std::cerr << "        --permissive; outputs corners when chessboard is not detected (default: only output corners when entire chessboard is found)" << std::endl;
    std::cerr << "        --select; filters images, only outputs images where chessboards were detected" << std::endl;
    std::cerr << "        --size=<rows,cols>; size of internal grid of corners in chessboard" << std::endl;
    std::cerr << std::endl;
    std::cerr << "    crop-random,roi-random,random-crop,random-roi" << std::endl;
    std::cerr << "        --count=<n>; default=1; how many crops per image to output" << std::endl;
    std::cerr << "        --height=<y>: crop height, unless --size given" << std::endl;
    std::cerr << "        --padding=<x>,<y>: minimum crop offset from image borders" << std::endl;
    std::cerr << "        --seed=<seed>; random seed, if not specified, the seed will be randomized as much as possible" << std::endl;
    std::cerr << "        --size=<x>,<y>: crop size" << std::endl;
    std::cerr << "        --width=<x>: crop width, unless --size given" << std::endl;
    std::cerr << "        --permissive; discard images smaller than crop size" << std::endl;
    std::cerr << std::endl;
    std::cerr << "    draw" << std::endl;
    std::cerr << "        --circles=<options>|<deprecated-options>: draw circles given in the image header; fields: centre/x,centre/y,radius" << std::endl;
    std::cerr << "        --labels=<options>|<deprecated-options>: draw labels given in the image header; fields: position/x,position/y,text" << std::endl;
    std::cerr << "        --rectangles=<options>|<deprecated-options>: rectangles as min and max given in the image header; fields: min/x,min/y,max/x,max/y" << std::endl;
    std::cerr << "            <options>:<filename>[;size=<size>][;normalized][;weight=<weight>][;color/(r|g|b)]*[;<csv_options>]; fields: t,index,<shape_fields>" << std::endl;
    std::cerr << "            <deprecated-options>:<size>[,normalized][,weight=<weight>][,color/(r|g|b)=<component>]*]" << std::endl;
    std::cerr << "                <filename>: file name as in csv options." << std::endl;
    std::cerr << "                <csv_options>: acfr csv options like fields, format etc." << std::endl;
    std::cerr << "                <size>: number of primitives" << std::endl;
    std::cerr << "                <component>: r, g or b color component. default: 0" << std::endl;
    std::cerr << "                <weight>: line weight; default: 1" << std::endl;
    std::cerr << "                normalized: if present, the input points are expected in [0,1) interval and will be rescaled to the image size" << std::endl;
    std::cerr << std::endl;
    std::cerr << "            if (reverse) index field present, all the shapes in one block from each file is drawn, otherwise only one shape from each file is drawn" << std::endl;
    std::cerr << "            if t (timestamp) field present, then shapes are drawn on the frame with matching timestamp, otherwise they are drawn on next available image" << std::endl;
    std::cerr << std::endl;
    std::cerr << "        examples:" << std::endl;
    std::cerr << "            > # reading one circle at a time, draw on next available image" << std::endl;
    std::cerr << "            > cv-calc draw --circles=\"circles.csv;fields=centre/x,centre/y,radius;weight=3;normalized\"" << std::endl;
    std::cerr << std::endl;
    std::cerr << "            > # reading a block (based on reverse 'index' field) of labels at a time from a binary file, draw on next available image" << std::endl;
    std::cerr << "            > cv-calc draw --labels=\"labels.csv;fields=index,text,position/x,position/y;binary=ui,s[128],2d;color/r=255;color/b=255\"" << std::endl;
    std::cerr << std::endl;
    std::cerr << "            > # draw circles and labels (one block each at a time) from files on images with matching timestamp" << std::endl;
    std::cerr << "            > cv-calc draw --circles=\"circles.csv;fields=t,index,centre/x,centre/y,radius;weight=3;normalized\" \\" << std::endl;
    std::cerr << "                --labels=\"labels.csv;fields=t,index,text,position/x,position/y;binary=t,ui,s[128],2d;color/r=255;color/b=255\"" << std::endl;
    std::cerr << std::endl;
    std::cerr << "            > # read rectangles from headers and circles from file" << std::endl;
    std::cerr << "            > cv-calc draw --rectangles=\";size=5;color/g=255;weight=2\" \\" << std::endl;
    std::cerr << "                --circles=\"circles.csv;fields=t,index,centre/x,centre/y,radius;weight=3;normalized\"" << std::endl;
    std::cerr << std::endl;
    std::cerr << "            > # read rectangles from headers (using deprecated semantics) and circles from file" << std::endl;
    std::cerr << "            > cv-calc draw --rectangles=\"5,color/g=255,weight=2\" \\" << std::endl;
    std::cerr << "                --circles=\"circles.csv;fields=t,index,centre/x,centre/y,radius;weight=3;normalized\"" << std::endl;
    std::cerr << std::endl;
    std::cerr << "        fields: t,rows,cols,type,circles,labels,rectangles" << std::endl;
    std::cerr << std::endl;
    std::cerr << "    grep" << std::endl;
    std::cerr << "        --filter,--filters=[<filters>]; apply --non-zero logic to the image with filters applied, not to image itself" << std::endl;
    std::cerr << "                                        run cv-cat --help --verbose for filters available" << std::endl;
    std::cerr << "        --non-zero=[<what>]; output only images that have non-zero pixels" << std::endl;
    std::cerr << "            <what>" << std::endl;
    std::cerr << "                ratio,[<min>][,<max>]: output only images with number of non-zero pixels within the limits of given ratios, e.g:" << std::endl;
    std::cerr << "                                           --non-zero=ratio,0.2,0.8: output images that have from 20 to 80% of non-zero pixels" << std::endl;
    std::cerr << "                                           --non-zero=ratio,,0.8: output images that have up to 80% of non-zero pixels" << std::endl;
    std::cerr << "                                           --non-zero=ratio,0.8: output images that have at least 80% of non-zero pixels" << std::endl;
    std::cerr << "                size,[<min>][,<max>]: output only images with number of non-zero pixels within given limits" << std::endl;
    std::cerr << "                                      lower limit inclusive, upper limit exclusive; e.g" << std::endl;
    std::cerr << "                                          --non-zero=size,10,1000: output images that have from 10 to 999 non-zero pixels" << std::endl;
    std::cerr << "                                          --non-zero=size,10: output images that have at least 10 non-zero pixels" << std::endl;
    std::cerr << "                                          --non-zero=size,,1000: output images that have not more than 999 non-zero pixels" << std::endl;
    std::cerr << "                                          --non-zero=size,,1: output images with all pixels zero (makes sense only when used with --filters" << std::endl;
    std::cerr << std::endl;
    std::cerr << "    life" << std::endl;
    std::cerr << "        --exit-on-stability: exit, if no change" << std::endl;
    std::cerr << "        --procreation-treshold,--procreation=[<threshold>]: todo: document; default: 3.0" << std::endl;
    std::cerr << "        --stability-treshold,--stability=[<threshold>]: todo: document; default: 4.0" << std::endl;
    std::cerr << "        --step=[<step>]: todo: document; default: 1.0" << std::endl;
    std::cerr << std::endl;
    std::cerr << "    mean" << std::endl;
    std::cerr << "        --threshold=[<thresh>]: apply a mask (binary threshold) and only calculate mean on pixel matching the mask." << std::endl;
    std::cerr << "              default: calculate a mean on all pixels" << std::endl;
    std::cerr << "        default output fields: t,rows,cols,type,mean,count" << std::endl;
    std::cerr << "                               count: total number of non-zero pixels used in calculating the mean" << std::endl;
    std::cerr << std::endl;
    std::cerr << "    roi" << std::endl;
    std::cerr << "        --crop: crop to roi and output instead of setting region outside of roi to zero" << std::endl;
    std::cerr << "        --no-discard; do not discards frames where the roi is not seen" << std::endl;
    std::cerr << "        --permissive,--show-partial; allow partial overlaps of roi and input image, default: if partial roi and image overlap, set entire image to zeros." << std::endl;
    std::cerr << "        --rectangles=<options>|<deprecated-options>: rectangles as min and max given in the image header; fields: min/x,min/y,max/x,max/y" << std::endl;
    std::cerr << "            <options>:<filename>[;size=<size>][;normalized][;<csv_options>]; fields: t,index,<shape_fields>" << std::endl;
    std::cerr << "            <deprecated-options>:<size>[,normalized]" << std::endl;
    std::cerr << "                <filename>: file name as in csv options." << std::endl;
    std::cerr << "                <csv_options>: acfr csv options like fields, format etc." << std::endl;
    std::cerr << "                <size>: number of primitives" << std::endl;
    std::cerr << "                             all images in the input stream must have same number of regions" << std::endl;
    std::cerr << "                             regions with zero width or height will be ignored" << std::endl;
    std::cerr << "                normalized: if present, the input points are expected in [0,1) interval and will be rescaled to the image size" << std::endl;
    std::cerr << std::endl;
    std::cerr << "            if (reverse) index field present, all the shapes in one block from each file is drawn, otherwise only one shape from each file is drawn" << std::endl;
    std::cerr << "            if t (timestamp) field present, then shapes are drawn on the frame with matching timestamp, otherwise they are drawn on next available image" << std::endl;
    std::cerr << std::endl;
    std::cerr << "        examples:" << std::endl;
    std::cerr << "            > # reading one rectangle at a time, mask image with matching timestamp" << std::endl;
    std::cerr << "            > cv-calc roi --rectangles=\"boxes.csv;fields=t,min/x,min/y,max/x,max/y\"" << std::endl;
    std::cerr << std::endl;
    std::cerr << "            > # reading block of rectangles at a time, mask next available image" << std::endl;
    std::cerr << "            > cv-calc roi --rectangles=\"boxes.csv;fields=index,min/x,min/y,max/x,max/y\"" << std::endl;
    std::cerr << std::endl;
    std::cerr << "            > # reading rectangles from headers, crop relevant image" << std::endl;
    std::cerr << "            > cv-calc roi --rectangles=\";size=5;normalized\" --crop" << std::endl;
    std::cerr << std::endl;
    std::cerr << "            > # reading rectangles from headers (deprecated semantics), crop relevant image" << std::endl;
    std::cerr << "            > cv-calc roi --rectangles=\"5,normalized\" --crop" << std::endl;
    std::cerr << std::endl;
    std::cerr << "        fields: t,rows,cols,type,rectangles" << std::endl;
    std::cerr << std::endl;
    std::cerr << "    stride" << std::endl;
    std::cerr << "        --filter,--filters=[<filters>]; see grep operation; added to stride for performance" << std::endl;
    std::cerr << "        --input=[<options>]; input options; run cv-cat --help --verbose for details" << std::endl;
    std::cerr << "        --non-zero=[<what>]; see grep operation; added to stride for performance" << std::endl;
    std::cerr << "        --output=[<options>]; output options; run cv-cat --help --verbose for details" << std::endl;
    std::cerr << "        --padding=[<padding>]; padding, 'same' or 'valid' (see e.g. tensorflow for the meaning); default: valid" << std::endl;
    std::cerr << "        --shape,--kernel,--size=<x>,<y>; image size" << std::endl;
    std::cerr << "        --strides=[<x>,<y>]; stride size; default: 1,1" << std::endl;
    std::cerr << std::endl;
    std::cerr << "    thin" << std::endl;
    std::cerr << "        by thinning rate" << std::endl;
    std::cerr << "            --deterministic; output frames at a given thinning rate with as uniform intervals as possible" << std::endl;
    std::cerr << "                             default: output frames at a given thinning rate at random with uniform distribution" << std::endl;
    std::cerr << "            --rate=<rate>; thinning rate between 0 and 1" << std::endl;
    std::cerr << "        by frames per second" << std::endl;
    std::cerr << "            --from-fps,--input-fps=<fps>; input fps (since it is impossible to know it upfront)" << std::endl;
    std::cerr << "            --to-fps,--fps=<fps>; thin to a given <fps>, same as --rate=<to-fps>/<from-fps> --deterministic" << std::endl;
    std::cerr << std::endl;
    std::cerr << "    unstride-positions" << std::endl;
    std::cerr << "        options" << std::endl;
    std::cerr << "            --permissive: discard records with invalid stride id" << std::endl;
    std::cerr << "            --positions=<n>: number of positions in stride; fields: positions[i]/x,positions[i]/y, (default: 1)" << std::endl;
    std::cerr << "            --shape,--kernel,--size=<x>,<y>; (tile) image size (see: stride operation)" << std::endl;
    std::cerr << "            --strides=[<x>,<y>]; stride size; default: 1,1 (see: stride operation)" << std::endl;
    std::cerr << "            --unstrided-size,--unstrided=<width>,<height>; original (unstrided) image size" << std::endl;
    std::cerr << "        fields" << std::endl;
    std::cerr << "            index: stride index counting strides row by row" << std::endl;
    std::cerr << "            x,y: todo: stride 2d index" << std::endl;
    std::cerr << "            positions: pixel positions to unstride, e.g: positions[0]/x,positions[0]/y,positions[1]/x,positions[1]/y; also see --positions" << std::endl;
    std::cerr << std::endl;
    std::cerr << "examples" << std::endl;
    std::cerr << "    draw" << std::endl;
    std::cerr << "        # read rectangles and labels from header and cirles from file" << std::endl;
    std::cerr << "        cv-cat --file image.jpg \\" << std::endl;
    std::cerr << "            | csv-paste 'value=50,100,100,200,150,150,250,250,250,150,some_text;binary=10ui,s[64]' \"-;binary=t,3ui,s[$image_size_in_bytes]\" \\" << std::endl;
    std::cerr << "            | cv-calc draw --binary=10ui,s[64],t,3ui \\" << std::endl;
    std::cerr << "                           --fields rectangles,labels,t,rows,cols,type  \\" << std::endl;
    std::cerr << "                           --rectangles=2,weight=3,color/r=255 \\" << std::endl;
    std::cerr << "                           --circles=circles.csv;fields=t,index,centre/x,centre/y,radius;weight=3,color/b=255 \\" << std::endl;
    std::cerr << "                           --labels=1,weight=2,color/r=255 \\" << std::endl;
    std::cerr << "            | tail -c<original image size + 20> \\" << std::endl;
    std::cerr << "            | cv-cat --output no-header 'encode=jpg' > output.jpg" << std::endl;
    std::cerr << std::endl;
    std::cerr << "    header" << std::endl;
    std::cerr << "        cat data.bin | cv-calc header" << std::endl;
    std::cerr << std::endl;
    std::cerr << "    format" << std::endl;
    std::cerr << "        cat data.bin | cv-calc format" << std::endl;
    std::cerr << std::endl;
    std::cerr << "    life" << std::endl;
    std::cerr << "        a combination of parameters producing fairly long-living colony:" << std::endl;
    std::cerr << "        cv-cat --file ~/tmp/some-image.jpg | cv-calc life --procreation 3 --stability 5.255 --step 0.02 | cv-cat \"count;view;null\"" << std::endl;
    std::cerr << std::endl;
    std::cerr << "    roi" << std::endl;
    std::cerr << "        Setting everything but the roi rectangle to 0 for all images" << std::endl;
    std::cerr << "        ROI fields must be pre-pended. This roi is is a square of (100,100) to (300,300)" << std::endl;
    std::cerr << "        Given a cv-cat image stream with format 't,3ui,s[1572864]'." << std::endl;
    std::cerr << std::endl;
    std::cerr << "        cat data.bin | csv-paste \"value=100,100,300,300;binary=4i\" \"-;binary=t,3ui,s[1572864]\" \\" << std::endl;
    std::cerr << "            | cv-calc roi -v | csv-bin-cut '4i,t,3ui,s[1572864]' --fields 5-9 >output.bin" << std::endl;
    std::cerr << std::endl;
    std::cerr << "        Explicity specifying fields. Image payload data field is not specified for cv-calc, not set for --binary either" << std::endl;
    std::cerr << "        The user must explcitly list all four roi fields. Using 'min,max' is not possible." << std::endl;
    std::cerr << std::endl;
    std::cerr << "        cat data.bin | csv-paste \"value=100,100,999,300,300;binary=5i\" \"-;binary=t,3ui,s[1572864]\" \\" << std::endl;
    std::cerr << "            | cv-calc roi --fields min/x,min/y,,max/x,max/y,t,rows,cols,type --binary '5i,t,3ui' \\" << std::endl;
    std::cerr << "            | csv-bin-cut '5i,t,3ui,s[1572864]' --fields 6-10 >output.bin" << std::endl;
    std::cerr << std::endl;
    std::cerr << "        Multiple roi" << std::endl;
    std::cerr << "        cv-cat --file image.jpg \\" << std::endl;
    std::cerr << "            | cv-calc roi --rectangles=\"boxes.bin;fields=t,index,min/x,min/y,max/x,max/y;binary=t,ui,4d;normalized\" \\" << std::endl;
    std::cerr << "            | tail -c<original image size + 20> \\" << std::endl;
    std::cerr << "            | cv-cat --output no-header 'encode=jpg' > output.jpg" << std::endl;
    std::cerr << std::endl;
    std::cerr << "        Multiple roi (deprecated)" << std::endl;
    std::cerr << "        cv-cat --file image.jpg \\" << std::endl;
    std::cerr << "            | csv-paste 'value=50,100,100,200,150,150,250,250;binary=8ui' \"-;binary=t,3ui,s[$image_size_in_bytes]\" \\" << std::endl;
    std::cerr << "            | cv-calc roi --binary=8ui,t,3ui --fields rectangles,t,rows,cols,type --rectangles=2 \\" << std::endl;
    std::cerr << "            | tail -c<original image size + 20> \\" << std::endl;
    std::cerr << "            | cv-cat --output no-header 'encode=jpg' > output.jpg" << std::endl;
    std::cerr << std::endl;
    std::cerr << std::endl;
    std::cerr << "    unstride-positions" << std::endl;
    std::cerr << "        <process strides, output stride index and rectangle> |" << std::endl;
    std::cerr << "            cv-calc unstride-positions --fields index,positions --positions 2 --size 600,400 --strides 300,200 --unstrided-size 1200,800" << std::endl;
    std::cerr << std::endl;
    exit( 0 );
}

struct positions_t
{
    struct config
    {
        comma::uint32 size;
        config() : size( 1 ) {}
    };

    std::vector< cv::Point2d > positions;

    positions_t() {}
    positions_t( const comma::command_line_options& options )
    {
        std::string config_string = options.value< std::string >( "--positions", "1" );
        if( config_string.empty() ) { return; }
        const auto& config = comma::name_value::parser( "size", ',', '=' ).get< positions_t::config >( config_string );
        positions.resize( config.size );
    }
};

struct stride_positions_t : public positions_t
{
    comma::uint32 index;
    stride_positions_t() {}
    stride_positions_t( const comma::command_line_options& options ) : positions_t( options ) {}
};

struct extents
{
    cv::Point2f min;
    cv::Point2f max;
    extents(): min( 0, 0 ), max( 0, 0 ) {}

    void unnormalise( int const rows, int const cols )
    {
        min.x = std::round( min.x * cols ); min.y = std::round( min.y * rows );
        max.x = std::round( max.x * cols ); max.y = std::round( max.y * rows );
    }
};

struct chessboard_corner_t
{
    boost::posix_time::ptime t;
    comma::uint32 block;
    comma::uint32 row;
    comma::uint32 col;
    Eigen::Vector2d position;
};

namespace region
{
template< typename T >
struct indexed : public T
{
    boost::posix_time::ptime timestamp;
    comma::uint32 index;

    indexed() : index( 0 ) {}
    indexed( T const& value) : T(value), index( 0U ) {}
};

struct properties
{
    bool normalized;
    properties() : normalized( false ) {}
};

struct config : public comma::csv::options
{
    comma::uint32 size;
    config() : size( 0 ) {}
};

using rectangle = ::extents;

struct circle
{
    cv::Point2f centre;
    double radius;
    circle() : centre( 0, 0 ), radius( 0 ) {}
};

struct label
{
    cv::Point2f position;
    std::string text;

    label() : position( 0, 0 ) {}
};

template < typename T >
class join_filter
{
public:
    using key_type = boost::posix_time::ptime;
    using record_type = indexed< T >;
    using stream_type = comma::csv::input_stream< record_type >;

    join_filter() {}

    template < typename properties_type >
    join_filter( comma::csv::options const& csv, properties_type properties )
        : m_ifstrm( csv.filename, csv.binary() ? comma::io::mode::binary : comma::io::mode::ascii )
        , m_istrm( *m_ifstrm, csv, record_type( T( properties ) ) )
        , has_timestamp( csv.has_field( "t" ) )
        , has_index( csv.has_field( "index" ) )
    {
        if( m_ifstrm.fd() == comma::io::invalid_file_descriptor ) { std::cerr << "cv-calc: draw: failed to open '" << csv.filename << "'" << std::endl; exit( 1 ); }
    }

    std::vector< record_type > read_at( key_type const& timestamp )
    {
        std::vector< record_type > result;
        if( has_timestamp )
        {
            if( m_record )
            {
                if( timestamp < m_record->timestamp ) { return result; }
                if( timestamp == m_record->timestamp ) { result.push_back( *m_record ); m_record = boost::none; }
                else if( timestamp > m_record->timestamp ) { m_record = boost::none; }
            }
            while( m_ifstrm->good() && !m_ifstrm->eof() )
            {
                auto rec = m_istrm.read(); if( !rec ) { break; }
                if( timestamp > rec->timestamp ) continue;
                if( timestamp < rec->timestamp ) { m_record = *rec; break; }
                result.push_back( *rec );
                if( 0 == rec->index && has_index ) { break; } // TODO: use config::size semantics here
            }
        }
        else
        {
            assert( !m_record );
            while( m_ifstrm->good() && !m_ifstrm->eof() )
            {
                auto rec = m_istrm.read(); if( !rec ) { break; }
                result.push_back( *rec );
                if( 0 == rec->index ) { break; } // TODO: use config::size semantics here
            }
        }
        return result;
    }

    void read_at( std::vector< T >& list, key_type const& timestamp )
    {
        if( has_timestamp )
        {
            if( m_record )
            {
                if( timestamp < m_record->timestamp ) { return; }
                if( timestamp == m_record->timestamp ) { list.push_back( *m_record ); m_record = boost::none; }
                else if( timestamp > m_record->timestamp ) { m_record = boost::none; }
            }
            while( m_ifstrm->good() && !m_ifstrm->eof() )
            {
                auto rec = m_istrm.read(); if( !rec ) { break; }
                if( timestamp > rec->timestamp ) continue;
                if( timestamp < rec->timestamp ) { m_record = *rec; return; }
                list.push_back( *rec );
                if( 0 == rec->index && has_index ) { return; } // TODO: use config::size here
            }
        }
        else
        {
            assert( !m_record );
            while( m_ifstrm->good() && !m_ifstrm->eof() )
            {
                auto rec = m_istrm.read(); if( !rec ) { break; }
                list.push_back( *rec );
                if( 0 == rec->index ) { break; } // TODO: use config::size here
            }
        }
    }

private:
    comma::io::istream m_ifstrm;
    stream_type m_istrm;
    boost::optional< record_type > m_record;
    bool has_timestamp;
    bool has_index;
};

template < typename shape_type, typename config_type > static void init_( std::vector< shape_type >& header_shapes , std::unique_ptr< join_filter< shape_type > >& stream_shapes
        , const comma::command_line_options& options, const std::string& what )
{
    std::string config_string = options.value< std::string >( what, "" );
    if( config_string.empty() ) { return; }

    char delimiter = std::string::npos == config_string.find( ';' ) && std::string::npos != config_string.find( ',' ) ? ',' : ';';
    if( ',' == delimiter ) { std::cerr << "cv-calc: warning: ',' as delimiter in shape attributes is deprecated, use ';'. Got attributes string: \"" << config_string << "\"" << std::endl; }

    std::string unnamed_attr = config_string.substr( 0U, config_string.find_first_of( delimiter ) );
    std::string unnamed_attr_name = !unnamed_attr.empty() && std::find_if_not( unnamed_attr.cbegin(), unnamed_attr.cend(), []( char const c ) { return 0 != std::isdigit( c ); } ) == unnamed_attr.cend()
        ? "size" : "filename";

    if( "size" == unnamed_attr_name ) { std::cerr << "cv-calc: warning: using 'size' as the unnamed shape attribute is deprecated, the unnamed attribute should be filename. Attribute string: " << config_string << std::endl; }
    bool data_from_stdin = unnamed_attr.empty() || unnamed_attr == "-" || unnamed_attr.find_first_of( '=' ) != std::string::npos;
    if( verbose ) { std::cerr << "cv-calc: draw: shapes from " << ( data_from_stdin ? std::string( "stdin" ) : unnamed_attr ) << std::endl; }
    auto cfg = data_from_stdin
             ? comma::name_value::parser( delimiter, '=' ).get< config_type >( config_string )
             : comma::name_value::parser( unnamed_attr_name, delimiter, '=' ).get< config_type >( config_string );
    if( !cfg.filename.empty() ) { cfg.full_xpath = true; stream_shapes = std::unique_ptr< region::join_filter< shape_type > >( new region::join_filter< shape_type >( cfg, cfg.properties ) ); }
    if( 0 < cfg.size ) header_shapes.resize( cfg.size, shape_type( cfg.properties ) );
}

} //namespace region

namespace roi {

enum class status
{
    error = -2,
    success = 0,
    ignore = 1
};

struct shapes
{
    struct config : public region::config
    {
        region::properties properties;
    };

    struct rectangle : public region::rectangle
    {
        region::properties properties; // to do, per record properties
        rectangle() {}
        rectangle( region::properties const& properties ) : properties( properties ) {}

        std::pair< status, cv::Rect > validate( int const rows, int const cols, bool const permissive )
        {
            ::extents ext = *this;
            if( properties.normalized ) { ext.unnormalise( rows, cols ); }
            if( permissive )
            {
                ext.min.x = std::max( int( ext.min.x ), 0 );
                ext.min.y = std::max( int( ext.min.y ), 0 );
                ext.max.x = std::min( int( ext.max.x ), cols - 1 );
                ext.max.y = std::min( int( ext.max.y ), rows - 1 );
            }
            cv::Rect rect( ext.min.x, ext.min.y, ext.max.x - ext.min.x, ext.max.y - ext.min.y );
            if( 0 > rect.width || 0 > rect.height ) { return std::make_pair( status::error, cv::Rect() ); }
            if( 0 == rect.width || 0 == rect.height ) { return std::make_pair( status::ignore, cv::Rect() ); }
            if( ext.min.x < 0 || ext.min.y < 0 || ext.max.x >= cols || ext.max.y >= rows ) { return std::make_pair( status::ignore, cv::Rect() ); }
            return std::make_pair( status::success, rect );
        }

    };

    struct header_shapes
    {
        std::vector< shapes::rectangle > rectangles;
    };

    struct stream_shapes
    {
        std::unique_ptr< region::join_filter< shapes::rectangle > > rectangles;
    };

    header_shapes hdr_shapes;
    stream_shapes strm_shapes;

    shapes() {}

    shapes( const comma::command_line_options& options )
    {
        region::init_< rectangle, config >( hdr_shapes.rectangles, strm_shapes.rectangles, options, "--rectangles" );
    }
};

} // namespace roi {

namespace draw {

class shapes
{
public:
    struct color
    {
        unsigned char r;
        unsigned char g;
        unsigned char b;
        color(): r( 0 ), g( 0 ), b( 0 ) {}
        operator cv::Scalar() const { return cv::Scalar( b, g, r ); }
    };

    struct properties : public region::properties
    {
        shapes::color color;
        comma::uint32 weight;
        properties() : weight( 1 ) {}
    };

    struct config : public region::config
    {
        shapes::properties properties;
    };

        //void draw( cv::Mat m ) const { cv::circle( m, center, radius, color, thickness, line_type, shift ); }

    struct rectangle : public region::rectangle
    {
        shapes::properties properties; // todo: record-wise support
        rectangle() {}
        rectangle( const shapes::properties& properties ): properties( properties ) {}
        bool draw( cv::Mat m ) const
        {
            if( max.x == 0 && min.x == 0 && max.y == 0 && max.y == 0 ) { return false; }
            if( properties.normalized ) { cv::rectangle( m, cv::Point2i( min.x * m.cols, min.y * m.rows ), cv::Point2i( max.x * m.cols, max.y * m.rows ), properties.color, properties.weight ); } // CV_AA );
            else { cv::rectangle( m, min, max, properties.color, properties.weight ); } // CV_AA );
            return true;
        }
    };

    struct circle : public region::circle
    {
        shapes::properties properties; // todo: record-wise support
        circle() {}
        circle( const shapes::properties& properties ): properties( properties ) {}
        bool draw( cv::Mat m ) const
        {
            if( !comma::math::less( 0, radius ) ) { return false; }
            if( properties.normalized ) { cv::circle( m, cv::Point2i( centre.x * m.cols, centre.y * m.rows ), radius * m.cols, properties.color, properties.weight, CV_AA ); }
            else { cv::circle( m, centre, radius, properties.color, properties.weight, CV_AA ); }
            return true;
        }
    };

    struct label : public region::label
    {
        shapes::properties properties; // todo: record-wise support
        label() {}
        label( const shapes::properties& properties ): properties( properties ) {}
        bool draw( cv::Mat m ) const
        {
            if( text.empty() ) { return false; }
            cv::putText( m, text, properties.normalized ? cv::Point2f( position.x * m.cols, position.y * m.rows ) : position, cv::FONT_HERSHEY_SIMPLEX, 1.0, properties.color, properties.weight, CV_AA );
            return true;
        }
    };

    struct header_shapes
    {
        std::vector< shapes::circle > circles;
        std::vector< shapes::label > labels;
        std::vector< shapes::rectangle > rectangles;

        void draw( cv::Mat m )
        {
            draw_( m, circles );
            draw_( m, labels );
            draw_( m, rectangles );
        }

    private:
        template < typename T > void draw_( cv::Mat m, const std::vector< T >& hdr_shapes ) const { for( auto& ii : hdr_shapes ) { ii.draw( m ); } }
    };

    struct stream_shapes
    {
        std::unique_ptr< region::join_filter< shapes::circle > > circles;
        std::unique_ptr< region::join_filter< shapes::label > > labels;
        std::unique_ptr< region::join_filter< shapes::rectangle > > rectangles;

        void draw( cv::Mat m, boost::posix_time::ptime const& t )
        {
            draw_( m, t, circles );
            draw_( m, t, labels );
            draw_( m, t, rectangles );
        }
    private:
        template < typename T > void draw_( cv::Mat m, boost::posix_time::ptime const& t, std::unique_ptr< region::join_filter< T > >& strm_shapes )
        {
            if( strm_shapes ) { auto list = strm_shapes->read_at( t ); for( auto& ii : list ) { ii.draw( m ); } }
        }
    };

    header_shapes hdr_shapes;
    stream_shapes strm_shapes;

    shapes() {}

    shapes( const comma::command_line_options& options )
    {
        region::init_< circle, config >( hdr_shapes.circles, strm_shapes.circles, options, "--circles" );
        region::init_< label, config >( hdr_shapes.labels, strm_shapes.labels, options, "--labels" );
        region::init_< rectangle, config >( hdr_shapes.rectangles, strm_shapes.rectangles, options, "--rectangles" );

    }
};

} // namespace draw {

namespace comma { namespace visiting {

template <> struct traits< positions_t::config >
{
    template < typename Key, class Visitor > static void visit( const Key&, positions_t::config& p, Visitor& v ) { v.apply( "size", p.size ); }
    template < typename Key, class Visitor > static void visit( const Key&, const positions_t::config& p, Visitor& v ) { v.apply( "size", p.size ); }
};

template <> struct traits< positions_t >
{
    template < typename Key, class Visitor > static void visit( const Key&, positions_t& p, Visitor& v ) { v.apply( "positions", p.positions ); }
    template < typename Key, class Visitor > static void visit( const Key&, const positions_t& p, Visitor& v ) { v.apply( "positions", p.positions ); }
};

template <> struct traits< stride_positions_t >
{
    template < typename Key, class Visitor > static void visit( const Key& k, stride_positions_t& p, Visitor& v )
    {
        v.apply( "index", p.index );
        traits< ::positions_t >::visit( k, p, v );
    }

    template < typename Key, class Visitor > static void visit( const Key& k, const stride_positions_t& p, Visitor& v )
    {
        v.apply( "index", p.index );
        traits< ::positions_t >::visit( k, p, v );
    }
};

template < typename T > struct traits< cv::Point_< T > >
{
    template < typename Key, class Visitor > static void visit( const Key&, cv::Point_< T >& p, Visitor& v )
    {
        v.apply( "x", p.x );
        v.apply( "y", p.y );
    }

    template < typename Key, class Visitor > static void visit( const Key&, const cv::Point_< T >& p, Visitor& v )
    {
        v.apply( "x", p.x );
        v.apply( "y", p.y );
    }
};

template <> struct traits< ::extents >
{
    template < typename Key, class Visitor > static void visit( const Key&, ::extents& p, Visitor& v )
    {
        v.apply( "min", p.min );
        v.apply( "max", p.max );
    }

    template < typename Key, class Visitor > static void visit( const Key&, const ::extents& p, Visitor& v )
    {
        v.apply( "min", p.min );
        v.apply( "max", p.max );
    }
};

template < typename T > struct traits< region::indexed< T > >
{
    template < typename Key, class Visitor > static void visit( const Key& k, region::indexed< T >& p, Visitor& v )
    {
        traits< T >::visit( k, p, v );
        v.apply( "t", p.timestamp );
        v.apply( "index", p.index );
    }

    template < typename Key, class Visitor > static void visit( const Key& k, const region::indexed< T >& p, Visitor& v )
    {
        traits< T >::visit( k, p, v );
        v.apply( "t", p.timestamp );
        v.apply( "index", p.index );
    }
};

template <> struct traits< region::properties >
{
    template < typename Key, class Visitor > static void visit( const Key&, region::properties& p, Visitor& v ) { v.apply( "normalized", p.normalized ); }
    template < typename Key, class Visitor > static void visit( const Key&, const region::properties& p, Visitor& v ) { v.apply( "normalized", p.normalized ); }
};

template <> struct traits< region::config >
{
    template < typename Key, class Visitor > static void visit( const Key& k, region::config& p, Visitor& v )
    {
        traits< comma::csv::options >::visit( k, p, v );
        v.apply( "size", p.size );
    }
    template < typename Key, class Visitor > static void visit( const Key& k, const region::config& p, Visitor& v )
    {
        traits< comma::csv::options >::visit( k, p, v );
        v.apply( "size", p.size );
    }
};

template <> struct traits< region::circle >
{
    template < typename Key, class Visitor > static void visit( const Key& k, region::circle& p, Visitor& v )
    {
        v.apply( "centre", p.centre );
        v.apply( "radius", p.radius );
    }

    template < typename Key, class Visitor > static void visit( const Key& k, const region::circle& p, Visitor& v )
    {
        v.apply( "centre", p.centre );
        v.apply( "radius", p.radius );
    }
};

template <> struct traits< region::label >
{
    template < typename Key, class Visitor > static void visit( const Key& k, region::label& p, Visitor& v )
    {
        v.apply( "position", p.position );
        v.apply( "text", p.text );
    }

    template < typename Key, class Visitor > static void visit( const Key& k, const region::label& p, Visitor& v )
    {
        v.apply( "position", p.position );
        v.apply( "text", p.text );
    }
};

template <> struct traits< roi::shapes::config >
{
    template < typename Key, class Visitor > static void visit( const Key& k, roi::shapes::config& p, Visitor& v )
    {
        traits< region::config >::visit( k, p, v );
        traits< region::properties >::visit( k, p.properties, v );
    }
    template < typename Key, class Visitor > static void visit( const Key& k, const roi::shapes::config& p, Visitor& v )
    {
        traits< region::config >::visit( k, p, v );
        traits< region::properties >::visit( k, p.properties, v );
    }
};

template <> struct traits< roi::shapes::rectangle >
{
    template < typename Key, class Visitor > static void visit( const Key& k, roi::shapes::rectangle& p, Visitor& v ) { traits< ::extents >::visit( k, p, v ); }
    template < typename Key, class Visitor > static void visit( const Key& k, const roi::shapes::rectangle& p, Visitor& v ) { traits< ::extents >::visit( k, p, v ); }
};

template <> struct traits< roi::shapes::header_shapes >
{
    template < typename Key, class Visitor > static void visit( const Key&, roi::shapes::header_shapes& p, Visitor& v )
    {
        //v.apply( "circles", p.circles );
        v.apply( "rectangles", p.rectangles );
    }

    template < typename Key, class Visitor > static void visit( const Key&, const roi::shapes::header_shapes& p, Visitor& v )
    {
        //v.apply( "circles", p.circles );
        v.apply( "rectangles", p.rectangles );
    }
};

template <> struct traits< draw::shapes::color >
{
    template < typename Key, class Visitor > static void visit( const Key&, draw::shapes::color& p, Visitor& v )
    {
        unsigned int r = p.r;
        v.apply( "r", r );
        p.r = r;
        unsigned int g = p.g;
        v.apply( "g", g );
        p.g = g;
        unsigned int b = p.b;
        v.apply( "b", b );
        p.b = b;
    }

    template < typename Key, class Visitor > static void visit( const Key&, const draw::shapes::color& p, Visitor& v )
    {
        v.apply( "r", comma::uint32( p.r ) );
        v.apply( "g", comma::uint32( p.g ) );
        v.apply( "b", comma::uint32( p.b ) );
    }
};

template <> struct traits< draw::shapes::properties >
{
    template < typename Key, class Visitor > static void visit( const Key& k, draw::shapes::properties& p, Visitor& v )
    {
        traits< region::properties >::visit( k, p, v );
        v.apply( "color", p.color );
        v.apply( "weight", p.weight );
    }

    template < typename Key, class Visitor > static void visit( const Key& k, const draw::shapes::properties& p, Visitor& v )
    {
        traits< region::properties >::visit( k, p, v );
        v.apply( "color", p.color );
        v.apply( "weight", p.weight );
    }
};

template <> struct traits< draw::shapes::config >
{
    template < typename Key, class Visitor > static void visit( const Key& k, draw::shapes::config& p, Visitor& v )
    {
        traits< region::config >::visit( k, p, v );
        traits< draw::shapes::properties >::visit( k, p.properties, v );
    }

    template < typename Key, class Visitor > static void visit( const Key& k, const draw::shapes::config& p, Visitor& v )
    {
        traits< region::config >::visit( k, p, v );
        traits< draw::shapes::properties >::visit( k, p.properties, v );
    }
};

template <> struct traits< draw::shapes::rectangle >
{
    template < typename Key, class Visitor > static void visit( const Key& k, draw::shapes::rectangle& p, Visitor& v ) { traits< ::extents >::visit( k, p, v ); }
    template < typename Key, class Visitor > static void visit( const Key& k, const draw::shapes::rectangle& p, Visitor& v ) { traits< ::extents >::visit( k, p, v ); }
};

template <> struct traits< draw::shapes::circle >
{
    template < typename Key, class Visitor > static void visit( const Key& k, draw::shapes::circle& p, Visitor& v ) { traits< region::circle >::visit( k, p, v ); }
    template < typename Key, class Visitor > static void visit( const Key& k, const draw::shapes::circle& p, Visitor& v ) { traits< region::circle >::visit( k, p, v ); }
};

template <> struct traits< draw::shapes::label >
{
    template < typename Key, class Visitor > static void visit( const Key& k, draw::shapes::label& p, Visitor& v ) { traits< region::label >::visit( k, p, v ); }
    template < typename Key, class Visitor > static void visit( const Key& k, const draw::shapes::label& p, Visitor& v ) { traits< region::label >::visit( k, p, v ); }
};

template <> struct traits< draw::shapes::header_shapes >
{
    template < typename Key, class Visitor > static void visit( const Key&, draw::shapes::header_shapes& p, Visitor& v )
    {
        v.apply( "circles", p.circles );
        v.apply( "labels", p.labels );
        v.apply( "rectangles", p.rectangles );
    }

    template < typename Key, class Visitor > static void visit( const Key&, const draw::shapes::header_shapes& p, Visitor& v )
    {
        v.apply( "circles", p.circles );
        v.apply( "labels", p.labels );
        v.apply( "rectangles", p.rectangles );
    }
};

template <> struct traits< chessboard_corner_t >
{
    template < typename Key, class Visitor > static void visit( const Key&, chessboard_corner_t& p, Visitor& v)
    {
        v.apply("t", p.t);
        v.apply("block", p.block);
        v.apply("row", p.row);
        v.apply("col", p.col);
        v.apply("position", p.position);
    }
    template < typename Key, class Visitor > static void visit( const Key&, const chessboard_corner_t& p, Visitor& v)
    {
        v.apply("t", p.t);
        v.apply("block", p.block);
        v.apply("row", p.row);
        v.apply("col", p.col);
        v.apply("position", p.position);
    }
};

} } // namespace comma { namespace visiting {

namespace grep {

class non_zero
{
    public:
        non_zero() {}
        non_zero( const std::string& s )
        {
            if( s.empty() ) { return; }
            const std::vector< std::string >& v = comma::split( s, ',' );
            if( v[0] == "ratio" )
            {
                if( v.size() < 2 ) { COMMA_THROW( comma::exception, "expected --non-zero=ratio,<min>,<max>; got --non-zero=ratio" ); }
                if( !v[1].empty() ) { ratio_.first = boost::lexical_cast< double >( v[1] ); }
                if( v.size() > 2 && !v[2].empty() ) { ratio_.second = boost::lexical_cast< double >( v[2] ); }
                return;
            }
            if( v[0] == "size" )
            {
                if( v.size() < 2 ) { COMMA_THROW( comma::exception, "expected --non-zero=size,<min>,<max>; got --non-zero=size" ); }
                if( !v[1].empty() ) { size_.first = boost::lexical_cast< unsigned int >( v[1] ); }
                if( v.size() > 2 && !v[2].empty() ) { size_.second = boost::lexical_cast< unsigned int >( v[2] ); }
                return;
            }
            COMMA_THROW( comma::exception, "--non-zero: expected 'ratio' or 'size', got: '" << v[0] << "'" );
        }
        operator bool() const { return static_cast< bool >( ratio_.first ) || static_cast< bool >( ratio_.second ) || static_cast< bool >( size_.first ) || static_cast< bool >( size_.second ); }
        void size( unsigned int image_size )
        {
            if( ratio_.first ) { size_.first = image_size * *ratio_.first; }
            if( ratio_.second ) { size_.second = image_size * *ratio_.second; }
        }
        bool keep( unsigned int count ) const { return ( !size_.first || *size_.first <= count ) && ( !size_.second || count < *size_.second ); }
        bool keep( const cv::Mat& m ) const { return keep( count( m ) ); }
        unsigned int count( const cv::Mat& m ) const
        {
            static std::vector< char > zero_pixel( m.elemSize(), 0 );
            std::vector< unsigned int > counts( m.rows, 0 );
            tbb::parallel_for( tbb::blocked_range< std::size_t >( 0, m.rows )
                                , [&]( const tbb::blocked_range< std::size_t >& r )
                                {
                                    for( unsigned int i = r.begin(); i < r.end(); ++i )
                                    {
                                        for( const unsigned char* ptr = m.ptr( i ); ptr < m.ptr( i + 1 ); ptr += m.elemSize() )
                                        {
                                            if( ::memcmp( ptr, &zero_pixel[0], zero_pixel.size() ) != 0 ) { ++counts[i]; }
                                        }
                                    }
                                } );
            return std::accumulate( counts.begin(), counts.end(), 0 );
        }
        const uchar* ptr;

    private:
        std::pair< boost::optional< double >, boost::optional< double > > ratio_;
        std::pair< boost::optional< unsigned int >, boost::optional< unsigned int > > size_;
        bool empty_;
        bool keep_counting_( unsigned int count ) const
        {
            if( size_.second ) { return *size_.second < count; }
            return size_.first && ( count < *size_.first );
        }
};

} // namespace grep {

namespace thin {

class keep
{
    public:
        keep( double rate, bool deterministic )
            : rate_( rate )
            , deterministic_( deterministic )
            , distribution_( 0, 1 )
            , random_( generator_, distribution_ )
            , size_( 1.0e+9 )
            , step_( 0 )
            , count_( 0 )
        {
        }

        operator bool() { return deterministic_ ? deterministic_impl_() : random_() < rate_; }

    private:
        double rate_;
        bool deterministic_;
        boost::mt19937 generator_;
        boost::uniform_real<> distribution_;
        boost::variate_generator< boost::mt19937&, boost::uniform_real<> > random_;
        comma::uint64 size_;
        comma::uint64 step_;
        comma::uint64 count_;
        bool deterministic_impl_()
        {
            ++count_;
            if( count_ < ( step_ + 1 ) / rate_ ) { return false; }
            ++step_;
            if( step_ == size_ ) { count_ = 0; step_ = 0; }
            return true;
        }
};

} // namespace thin {

static snark::cv_mat::serialization::options handle_fields_and_format( const comma::csv::options& csv, snark::cv_mat::serialization::options input_options )
{
    if( !csv.fields.empty() && !input_options.fields.empty() ) { COMMA_THROW(comma::exception, "cv-calc: please set fields in --fields or --input, not both"); }
    if( csv.binary() && !input_options.format.elements().empty() ) { COMMA_THROW(comma::exception, "cv-calc: please set binary format in --binary or --input, not both"); }
    if( !csv.fields.empty() && input_options.fields.empty() ) { input_options.fields = csv.fields; }
    if( csv.binary() && input_options.format.string().empty() ) { input_options.format = csv.format(); }
    return input_options;
}

int main( int ac, char** av )
{
    try
    {
        comma::command_line_options options( ac, av, usage );
        comma::csv::options csv( options );
        csv.full_xpath = true;
        verbose = options.exists("--verbose,-v");
        //std::vector< std::string > ops = options.unnamed("-h,--help,-v,--verbose,--flush,--input-fields,--input-format,--output-fields,--output-format,--show-partial", "--fields,--binary,--input,--output,--strides,--padding,--shape,--size,--kernel");
        std::vector< std::string > ops = options.unnamed("-h,--help,-v,--verbose,--flush,--header-fields,--header-format,--output-fields,--output-format,--exit-on-stability,--crop,--no-discard,--show-partial,--permissive,--deterministic", "-.*");
        if( ops.empty() ) { std::cerr << name << "please specify an operation." << std::endl; return 1;  }
        if( ops.size() > 1 ) { std::cerr << name << "please specify only one operation, got " << comma::join( ops, ' ' ) << std::endl; return 1; }
        std::string operation = ops.front();
        const snark::cv_mat::serialization::options input_parsed = comma::name_value::parser( ';', '=' ).get< snark::cv_mat::serialization::options >( options.value< std::string >( "--input", "" ) );
        snark::cv_mat::serialization::options input_options = handle_fields_and_format(csv, input_parsed );
        std::string output_options_string = options.value< std::string >( "--output", "" );
        snark::cv_mat::serialization::options output_options = output_options_string.empty() ? input_options : comma::name_value::parser( ';', '=' ).get< snark::cv_mat::serialization::options >( output_options_string );
        if( input_options.no_header && !output_options.fields.empty() && input_options.fields != output_options.fields )
        {
            if( output_options.fields != snark::cv_mat::serialization::header::default_fields() ) { std::cerr << "cv-calc: when --input has no-header option, --output fields can only be fields=" << snark::cv_mat::serialization::header::default_fields() << ", got: " << output_options.fields << std::endl; return 1; }
        }
        else
        {
            if( !output_options.fields.empty() && input_options.fields != output_options.fields ) { std::cerr << "cv-calc: customised output header fields not supported (todo); got: input fields: \"" << input_options.fields << "\" output fields: \"" << output_options.fields << "\"" << std::endl; return 1; }
        }
        if( output_options.fields.empty() ) { output_options.fields = input_options.fields; } // output fields and format will be empty when the user specifies only --output no-header or --output header-only
        if( !output_options.format.elements().empty() && input_options.format.string() != output_options.format.string() ) { std::cerr << "cv-calc: customised output header format not supported (todo); got: input format: \"" << input_options.format.string() << "\" output format: \"" << output_options.format.string() << "\"" << std::endl; return 1; }
        if( output_options.format.elements().empty() ) { output_options.format = input_options.format; };
        if( operation == "chessboard-corners")
        {
            if (options.exists("--output-fields")) { std::cout << comma::join(comma::csv::names<chessboard_corner_t>(), ',') << std::endl; return 0; }
            snark::cv_mat::serialization input_serialization( input_options );
            snark::cv_mat::serialization output_serialization( output_options );

            const std::vector< std::string >& s = comma::split( options.value< std::string >( "--size" ), ',' );
            if( s.size() != 2 ) { std::cerr << "cv-calc: chessboard-corners: expected --size=<rows>,<cols>, got: \"" << options.value< std::string >( "--size" ) << std::endl; return 1; }
            comma::uint32 rows = boost::lexical_cast<comma::uint32>(s[0]);
            comma::uint32 cols = boost::lexical_cast<comma::uint32>(s[1]);
            cv::Size pattern_size(rows, cols);
            comma::uint32 block = 0;
            while( std::cin.good() )
            {
                auto p = input_serialization.read< boost::posix_time::ptime >( std::cin );
                if( p.second.empty() ) { break; }
                cv::Mat out;
                bool found = cv::findChessboardCorners(p.second, pattern_size, out);
                if (options.exists("--select"))
                {
                    if (found) { output_serialization.write_to_stdout(p, csv.flush ); }
                }
                else if (options.exists("--draw"))
                {
                    cv::drawChessboardCorners(p.second, pattern_size, out, found);
                    output_serialization.write_to_stdout(p, csv.flush );
                }
                else
                {
                    if (found || options.exists("--permissive"))
                    {
                        comma::csv::output_stream< chessboard_corner_t > output(std::cout, csv);
                        chessboard_corner_t corner;
                        corner.t = p.first;
                        corner.block = block;
                        for (comma::uint32 c = 0; int( c ) < out.rows; c++)
                        {
                            corner.row = c / rows;
                            corner.col = c % rows;
                            corner.position = Eigen::Vector2d(out.row(c).at<float>(0), out.row(c).at<float>(1));
                            output.write(corner);
                        }
                        ++block;
                    }
                    else
                    {
                        if ( verbose ) { std::cerr << "chessboard not detected in frame " << boost::posix_time::to_iso_string(p.first) << ", found " << out.rows << " of " << rows * cols << " points" << std::endl; }
                    }
                }
            }
            return 0;
        }
        if( operation == "crop-random" || operation == "roi-random" || operation == "random-crop" || operation == "random-roi" )
        {
            bool permissive = options.exists( "--permissive" );
            unsigned int count = options.value( "--count", 1 );
            snark::cv_mat::serialization input_serialization( input_options );
            snark::cv_mat::serialization output_serialization( output_options );
            options.assert_mutually_exclusive( "--size", "--width,--height" );
            boost::optional< unsigned int > width = options.optional< unsigned int >( "--width" );
            boost::optional< unsigned int > height = options.optional< unsigned int >( "--height" );
            if( !width || !height )
            {
                const std::vector< std::string >& v = comma::split( options.value< std::string >( "--size" ), ',' );
                if( v.size() != 2 ) { std::cerr << "cv-calc: expected --size=<width>,<height>, got: '" << comma::join( v, ',' ) << std::endl; return 1; }
                width = boost::lexical_cast< unsigned int >( v[0] );
                height = boost::lexical_cast< unsigned int >( v[1] );
            }
            const std::vector< std::string >& v = comma::split( options.value< std::string >( "--padding", "0,0" ), ',' );
            if( v.size() != 2 ) { std::cerr << "cv-calc: expected --size=<width>,<height>, got: '" << comma::join( v, ',' ) << std::endl; return 1; }
            unsigned int padding_x = boost::lexical_cast< unsigned int >( v[0] );
            unsigned int padding_y = boost::lexical_cast< unsigned int >( v[1] );
            boost::optional< unsigned int > seed = options.optional< unsigned int >( "--seed" );
            if( !seed ) { seed = ( boost::posix_time::microsec_clock::universal_time() - boost::posix_time::from_iso_string( "20180101T000000" ) ).total_microseconds(); } // quick and dirty, use std::chrono instead?
            std::default_random_engine generator( *seed );
            std::uniform_real_distribution< float > distribution( 0, 1 );
            while( std::cin.good() && !std::cin.eof() )
            {
                std::pair< boost::posix_time::ptime, cv::Mat > p = input_serialization.read< boost::posix_time::ptime >( std::cin );
                if( p.second.empty() ) { return 0; }
                if( p.second.cols < int( *width + 2 * padding_x ) ) { std::cerr << "cv-calc: " << ( permissive ? "warning: " : "" ) << " expected image width at least " << ( *width + 2 * padding_x ) << " got: " << p.second.cols << std::endl; if( !permissive ) { return 1; } }
                if( p.second.rows < int( *height + 2 * padding_y ) ) { std::cerr << "cv-calc: " << ( permissive ? "warning: " : "" ) << " expected image height at least " << ( *height + 2 * padding_y ) << " got: " << p.second.rows << std::endl; if( !permissive ) { return 1; } }
                for( unsigned int i = 0; i < count; ++i )
                {
                    unsigned int x = padding_x + distribution( generator ) * ( p.second.cols - padding_x - *width );
                    unsigned int y = padding_y + distribution( generator ) * ( p.second.rows - padding_y - *height );
                    cv::Mat m;
                    p.second( cv::Rect( x, y, *width, *height ) ).copyTo( m );
                    output_serialization.write_to_stdout( std::make_pair( p.first, m ) );
                }
                std::cout.flush();
            }
            return 0;
        }
        if( operation == "draw" )
        {
            draw::shapes sample( options );
            input_options.fields = comma::join( comma::csv::names< draw::shapes::header_shapes >( input_options.fields, true, sample.hdr_shapes ), ',' );
            output_options.fields = comma::join( comma::csv::names< draw::shapes::header_shapes >( output_options.fields, true, sample.hdr_shapes ), ',' );
            snark::cv_mat::serialization input_serialization( input_options );
            snark::cv_mat::serialization output_serialization( output_options );
            auto binary = csv.binary()
                ? comma::csv::binary< draw::shapes::header_shapes >( csv, sample.hdr_shapes )
                : comma::csv::binary< draw::shapes::header_shapes >(); // todo: sample seems not to take effect; debug

            while( std::cin.good() )
            {
                auto p = input_serialization.read< snark::cv_mat::serialization::header::buffer_t >( std::cin );
                if( p.second.empty() ) { break; }
                draw::shapes::header_shapes hdr_shapes = sample.hdr_shapes; // todo: quick and dirty; tear down, once todo above is sorted
                binary.get( hdr_shapes, &input_serialization.header_buffer()[0] );
                hdr_shapes.draw( p.second );
                sample.strm_shapes.draw( p.second, input_serialization.get_header( &input_serialization.header_buffer()[0] ).timestamp );
                output_serialization.write_to_stdout( p, csv.flush );
            }
            return 0;
        }
        if( operation == "grep" )
        {
            // Need to be created inside, some operation (roi) has other default fields. If not using --binary also requires --fields
            snark::cv_mat::serialization input_serialization( input_options );
            snark::cv_mat::serialization output_serialization( output_options );
            grep::non_zero non_zero( options.value< std::string >( "--non-zero", "" ) );
            const std::vector< snark::cv_mat::filter >& filters = snark::cv_mat::filters::make( options.value< std::string >( "--filter,--filters", "" ) );
            if( !non_zero && !filters.empty() ) { std::cerr << "cv-calc: grep: warning: --filters specified, but --non-zero is not; --filters will have no effect" << std::endl; }
            while( std::cin.good() && !std::cin.eof() )
            {
                std::pair< boost::posix_time::ptime, cv::Mat > p = input_serialization.read< boost::posix_time::ptime >( std::cin );
                if( p.second.empty() ) { return 0; }
                std::pair< boost::posix_time::ptime, cv::Mat > filtered;
                if( filters.empty() ) { filtered = p; } else { p.second.copyTo( filtered.second ); }
                for( auto& filter: filters ) { filtered = filter( filtered ); }
                non_zero.size( filtered.second.rows * filtered.second.cols );
                if( non_zero.keep( filtered.second ) ) { output_serialization.write_to_stdout( p ); }
                std::cout.flush();
            }
            return 0;
        }
        if( operation == "life" )
        {
            snark::cv_mat::serialization input_serialization( input_options );
            snark::cv_mat::serialization output_serialization( output_options );
            double procreation_threshold = options.value( "--procreation-threshold,--procreation", 3.0 );
            double stability_threshold = options.value( "--stability-threshold,--stability", 4.0 );
            double step = options.value( "--step", 1.0 );
            bool exit_on_stability = options.exists( "--exit-on-stability" );
            snark::cv_mat::impl::life< boost::posix_time::ptime > life( procreation_threshold, stability_threshold, step, exit_on_stability );
            auto iterations = options.optional< unsigned int >( "--iterations,-i" );
            std::pair< boost::posix_time::ptime, cv::Mat > p = input_serialization.read< boost::posix_time::ptime >( std::cin );
            if( p.second.empty() ) { return 0; }
            for( unsigned int i = 0; ( !iterations || i < *iterations ) && std::cout.good(); ++i )
            {
                output_serialization.write_to_stdout( life( p ) ); // todo: decouple step from output
                std::cout.flush();
            }
            return 0;
        }
        if( operation == "mean" )
        {
            if( options.exists("--output-fields") ) { std::cout << "t,rows,cols,type,mean,count" << std::endl;  exit(0); }
            if( options.exists("--output-format") ) { std::cout << "t,3ui,d,ui" << std::endl;  exit(0); }
            auto threshold = options.optional< double >("--threshold");
            snark::cv_mat::serialization serialization( input_options );
            while( std::cin.good() && !std::cin.eof() )
            {

                std::pair< snark::cv_mat::serialization::header::buffer_t, cv::Mat > p = serialization.read< snark::cv_mat::serialization::header::buffer_t >( std::cin );
                if( p.second.empty() ) { return 0; }

                cv::Mat mask;
                comma::uint32 count = p.second.rows * p.second.cols;
                if( threshold )
                {
                    cv::threshold(p.second, mask, *threshold, 255, cv::THRESH_BINARY);
<<<<<<< HEAD
                    if(mask.type()!=CV_8U)
                    {
                        cv::Mat swap;
                        mask.convertTo(swap,CV_8U);
=======
                    if( mask.type() != CV_8U )
                    {
                        cv::Mat swap;
                        mask.convertTo( swap, CV_8U );
>>>>>>> 6a17574b
                        mask=swap;
                    }
                    count = cv::countNonZero(mask);
                }
                cv::Scalar mean = cv::mean( p.second, !threshold ? cv::noArray() : mask );
                std::cout.write( &serialization.header_buffer()[0], serialization.header_buffer().size() );
                for( int i = 0; i < p.second.channels(); ++i ) { std::cout.write( reinterpret_cast< char* >( &mean[i] ), sizeof( double ) ); std::cout.write( reinterpret_cast< char* >( &count ), sizeof( comma::uint32 ) ); }
                std::cout.flush();
            }
            return 0;
        }
        if( operation == "stride" )
        {
            snark::cv_mat::serialization input_serialization( input_options );
            snark::cv_mat::serialization output_serialization( output_options );
            const std::vector< std::string >& strides_vector = comma::split( options.value< std::string >( "--strides", "1,1" ), ',' );
            if( strides_vector.size() != 2 ) { std::cerr << "cv-calc: stride: expected strides as <x>,<y>, got: \"" << options.value< std::string >( "--strides" ) << std::endl; return 1; }
            std::pair< unsigned int, unsigned int > strides( boost::lexical_cast< unsigned int >( strides_vector[0] ), boost::lexical_cast< unsigned int >( strides_vector[1] ) );
            const std::vector< std::string >& shape_vector = comma::split( options.value< std::string >( "--shape,--size,--kernel" ), ',' );
            if( shape_vector.size() != 2 ) { std::cerr << "cv-calc: stride: expected shape as <x>,<y>, got: \"" << options.value< std::string >( "--shape,--size,--kernel" ) << std::endl; return 1; }
            std::pair< unsigned int, unsigned int > shape( boost::lexical_cast< unsigned int >( shape_vector[0] ), boost::lexical_cast< unsigned int >( shape_vector[1] ) );
            unsigned int shape_size = shape.first * shape.second;
            struct padding_types { enum values { same, valid }; };
            std::string padding_string = options.value< std::string >( "--padding", "valid" );
            padding_types::values padding = padding_types::same;
            if( padding_string == "same" || padding_string == "SAME" ) { padding = padding_types::same; std::cerr << "cv-calc: stride: padding 'same' not implemented; please use --padding=valid" << std::endl; return 1; }
            else if( padding_string == "valid" || padding_string == "VALID" ) { padding = padding_types::valid; }
            else { std::cerr << "cv-calc: stride: expected padding type, got: \"" << padding_string << "\"" << std::endl; return 1; }
            grep::non_zero non_zero( options.value< std::string >( "--non-zero", "" ) );
            typedef snark::cv_mat::serialization::header::buffer_t first_t; // typedef boost::posix_time::ptime first_t;
            typedef std::pair< first_t, cv::Mat > pair_t;
            typedef snark::cv_mat::filter_with_header filter_t; // typedef snark::cv_mat::filter filter_t;
            typedef snark::cv_mat::filters_with_header filters_t; // typedef snark::cv_mat::filters filters_t;
            const comma::csv::binary< snark::cv_mat::serialization::header >* binary = input_serialization.header_binary();
            auto get_timestamp_from_header = [&]( const snark::cv_mat::serialization::header::buffer_t& h )->boost::posix_time::ptime
            {
                if( h.empty() || !binary ) { return boost::posix_time::not_a_date_time; }
                snark::cv_mat::serialization::header d;
                return binary->get( d, &h[0] ).timestamp;
            };
            const std::vector< filter_t >& filters = filters_t::make( options.value< std::string >( "--filter,--filters", "" ), get_timestamp_from_header );
            if( !non_zero && !filters.empty() ) { std::cerr << "cv-calc: stride: warning: --filters specified, but --non-zero is not; --filters will have no effect" << std::endl; }
            while( std::cin.good() && !std::cin.eof() )
            {
                pair_t p = input_serialization.read< first_t >( std::cin );
                if( p.second.empty() ) { return 0; }
                pair_t filtered;
                if( !filters.empty() )
                {
                    p.second.copyTo( filtered.second );
                    for( auto& filter: filters ) { filtered = filter( filtered ); }
                    if( filtered.second.rows != p.second.rows || filtered.second.cols != p.second.cols ) { std::cerr << "cv-calc: stride: expected original and filtered images of the same size, got " << p.second.rows << "," << p.second.cols << " vs " << filtered.second.rows << "," << filtered.second.cols << std::endl; return 1; }
                }
                switch( padding )
                {
                    case padding_types::same: // todo
                        break;
                    case padding_types::valid:
                    {
                        if( p.second.cols < int( shape.first ) || p.second.rows < int( shape.second ) ) { std::cerr << "cv-calc: stride: expected image greater than rows: " << shape.second << " cols: " << shape.first << "; got rows: " << p.second.rows << " cols: " << p.second.cols << std::endl; return 1; }
                        pair_t q;
                        q.first = p.first;
                        for( unsigned int j = 0; j < ( p.second.rows + 1 - shape.second ); j += strides.second )
                        {
                            for( unsigned int i = 0; i < ( p.second.cols + 1 - shape.first ); i += strides.first )
                            {
                                if( !filtered.second.empty() )
                                {
                                    filtered.second( cv::Rect( i, j, shape.first, shape.second ) ).copyTo( q.second );
                                    non_zero.size( shape_size );
                                    if( !non_zero.keep( q.second ) ) { continue; }
                                }
                                p.second( cv::Rect( i, j, shape.first, shape.second ) ).copyTo( q.second );
                                output_serialization.write_to_stdout( q, csv.flush );
                            }
                        }
                        break;
                    }
                }
            }
            return 0;
        }
        if( operation == "thin" )
        {
            snark::cv_mat::serialization input_serialization( input_options );
            snark::cv_mat::serialization output_serialization( output_options );
            options.assert_mutually_exclusive( "--rate,--to-fps,--fps" );
            options.assert_mutually_exclusive( "--deterministic,--to-fps,--fps" );
            if( !options.exists( "--rate" ) && !options.exists( "--to-fps,--fps" ) ) { std::cerr << "cv-calc: thin: please specify either --rate or --to-fps" << std::endl; }
            bool deterministic = options.exists( "--to-fps,--fps" ) || options.exists( "--deterministic" );
            double rate = options.exists( "--rate" ) ? options.value< double >( "--rate" ) : options.value< double >( "--to-fps,--fps" ) / options.value< double >( "--from-fps" );
            thin::keep keep( rate, deterministic );
            while( std::cin.good() && !std::cin.eof() )
            {
                std::pair< snark::cv_mat::serialization::header::buffer_t, cv::Mat > p = input_serialization.read< snark::cv_mat::serialization::header::buffer_t >( std::cin );
                if( p.second.empty() ) { return 0; }
                if( keep ) { output_serialization.write_to_stdout( p ); std::cout.flush(); }
            }
            return 0;
        }
        if( operation == "unstride-positions" ) // TODO move to another utility since it doesn't operate on an image ?
        {
            stride_positions_t input( options );
            positions_t output( options );

            if( options.exists("--input-fields") ) { std::cout << comma::join( comma::csv::names< stride_positions_t >( true, input ), ',' ) << std::endl; return 0; }
            if( options.exists("--input-format") ) { std::cout << comma::csv::format::value< stride_positions_t >( "", true, input ) << std::endl; return 0; }
            if( options.exists("--output-fields") ) { std::cout << comma::join( comma::csv::names< positions_t >( true, output ), ',' ) << std::endl; return 0; }
            if( options.exists("--output-format") ) { std::cout << comma::csv::format::value< positions_t >( "", true, output ) << std::endl; return 0; }

            const std::vector< std::string >& unstrided_vector = comma::split( options.value< std::string >( "--unstrided-size,--unstrided" ), ',' );
            if( unstrided_vector.size() != 2 ) { std::cerr << "cv-calc: unstride-positions: expected --unstrided-size as <width>,<height>, got: \"" << options.value< std::string >( "--unstrided-size,--unstrided" ) << std::endl; return 1; }
            cv::Point2i unstrided( boost::lexical_cast< unsigned int >( unstrided_vector[0] ), boost::lexical_cast< unsigned int >( unstrided_vector[1] ) );
            const std::vector< std::string >& strides_vector = comma::split( options.value< std::string >( "--strides", "1,1" ), ',' );
            if( strides_vector.size() != 2 ) { std::cerr << "cv-calc: unstride-positions: expected strides as <x>,<y>, got: \"" << options.value< std::string >( "--strides" ) << std::endl; return 1; }
            cv::Point2i strides( boost::lexical_cast< unsigned int >( strides_vector[0] ), boost::lexical_cast< unsigned int >( strides_vector[1] ) );
            const std::vector< std::string >& shape_vector = comma::split( options.value< std::string >( "--shape,--size,--kernel" ), ',' );
            if( shape_vector.size() != 2 ) { std::cerr << "cv-calc: unstride-positions: expected shape as <x>,<y>, got: \"" << options.value< std::string >( "--shape,--size,--kernel" ) << std::endl; return 1; }
            cv::Point2i shape( boost::lexical_cast< unsigned int >( shape_vector[0] ), boost::lexical_cast< unsigned int >( shape_vector[1] ) );

            // TODO --padding
            unsigned int stride_rows = ( unstrided.y - shape.y ) / strides.y + 1;
            unsigned int stride_cols = ( unstrided.x - shape.x ) / strides.x + 1;
            unsigned int num_strides = stride_rows * stride_cols;
            if( verbose ) { std::cerr << name << "unstride-positions: stride rows: " << stride_rows << " stride cols: " << stride_cols << " number of strides: " << num_strides << std::endl; }

            comma::csv::options icsv( options );
            icsv.full_xpath = true;
            comma::csv::input_stream< stride_positions_t > is( std::cin, icsv, input );
            comma::csv::options ocsv;
            ocsv.fields = comma::join( comma::csv::names< positions_t >( "positions", true, output ), ',' );
            ocsv.flush = true;
            ocsv.full_xpath = true;
            if( options.exists( "--binary" ) ) { ocsv.format( comma::csv::format::value< positions_t >( ocsv.fields, true, output ) ); }
            comma::csv::output_stream< positions_t > os( std::cout, ocsv, output );
            comma::csv::tied< stride_positions_t, positions_t > tied( is, os );
            bool permissive = options.exists( "--permissive" );

            while( is.ready() || std::cin.good() )
            {
                const stride_positions_t* p = is.read();
                if( !p ) { break; }
                if( p->index >= num_strides )
                { 
                    if( permissive )
                    { 
                        if( verbose ) { std::cerr << "cv-calc: unstride-positions: expected stride index less than : " << num_strides << "; got: " << p->index << "; discarded" << std::endl; }
                        continue;
                    }
                    else
                    { 
                        std::cerr << "cv-calc: unstride-positions: expected stride index less than : " << num_strides << "; got: " << p->index << "; use --permissive to discard" << std::endl;
                        return 1;
                    }
                }
                unsigned int stride_col = p->index % stride_cols;
                unsigned int stride_row = p->index / stride_cols;
                cv::Point2d offset( stride_col * strides.x, stride_row * strides.y );
                for( unsigned int i = 0; i < p->positions.size(); ++i ) { output.positions[i] = p->positions[i] + offset; }
                tied.append( output );
            }
            return 0;
        }
        if( operation == "header" )
        {
            snark::cv_mat::serialization input_serialization( input_options );
            snark::cv_mat::serialization output_serialization( output_options );

            if( options.exists("--header-fields") ) { std::cout << "t,rows,cols,type" << std::endl;  exit(0); }
            if( options.exists("--header-format") ) { std::cout << "t,3ui" << std::endl;  exit(0); }
            if( verbose ) { std::cerr << name << "fields: " << input_options.fields << std::endl; std::cerr << name << "format: " << input_options.format.string() << std::endl; }
            if( options.exists("--output-fields") ) { std::cout << "rows,cols,type" << std::endl;  return 0; }

            snark::cv_mat::serialization serialization( input_options );
            std::pair< snark::cv_mat::serialization::header::buffer_t, cv::Mat > p = serialization.read< snark::cv_mat::serialization::header::buffer_t >(std::cin);
            if( p.second.empty() ) { std::cerr << name << "failed to read input stream" << std::endl; return 1; }
            comma::csv::options out;
            out.fields = "rows,cols,type";
            comma::csv::output_stream< snark::cv_mat::serialization::header > ascii( std::cout, out );
            ascii.write( serialization.get_header( &serialization.header_buffer()[0] ) );
            return 0;
        }
        if( operation == "format" )
        {
            snark::cv_mat::serialization input_serialization( input_options );
            snark::cv_mat::serialization output_serialization( output_options );
            if( options.exists("--header-fields") ) { std::cout << "t,rows,cols,type" << std::endl;  exit(0); }
            if( options.exists("--header-format") ) { std::cout << "t,3ui" << std::endl;  exit(0); }
            if( verbose ) { std::cerr << name << "fields: " << input_options.fields << std::endl; std::cerr << name << "format: " << input_options.format.string() << std::endl; }

            snark::cv_mat::serialization serialization( input_options );
            std::pair< snark::cv_mat::serialization::header::buffer_t, cv::Mat > p = serialization.read< snark::cv_mat::serialization::header::buffer_t >(std::cin);
            if( p.second.empty() ) { std::cerr << name << "failed to read input stream" << std::endl; return 1; }
            snark::cv_mat::serialization::header header = serialization.get_header( &serialization.header_buffer()[0] );
            comma::csv::format format = input_options.format.elements().empty() ? comma::csv::format("t,3ui") : input_options.format ;
            format += "s[" + boost::lexical_cast<std::string>( comma::uint64(header.rows) * header.cols * p.second.elemSize() )  + "]";
            std::cout << format.string() << std::endl;
            return 0;
        }
        if( operation == "roi" )
        {
            // TODO: in order to do this, extents need to be built into serialisation::options
            if( input_options.no_header ) { std::cerr << "cv-calc: --input with no-header cannot be used with 'roi' operation, as roi extents is passed in with the header" << std::endl; return 1; }
            if( options.exists("--header-fields") ) { std::cout << comma::join( comma::csv::names<extents>(), ',' ) << "," << "t,rows,cols,type" << std::endl;  exit(0); }
            if( options.exists("--header-format") ) { std::cout << comma::csv::format::value<extents>() << "," << "t,3ui" << std::endl;  exit(0); }
            options.assert_mutually_exclusive( "--crop,--no-discard" );

            bool crop = options.exists( "--crop" );
            bool flush = options.exists("--flush");
            bool permissive = options.exists("--show-partial,--permissive");
            bool no_discard = options.exists( "--no-discard" );

            if( csv.has_some_of_paths( "rectangles" ) || options.exists( "--rectangles" ) )
            {
                roi::shapes sample( options );
                input_options.fields = comma::join( comma::csv::names< roi::shapes::header_shapes >( input_options.fields, true, sample.hdr_shapes ), ',' );
                output_options.fields = comma::join( comma::csv::names< roi::shapes::header_shapes >( output_options.fields, true, sample.hdr_shapes ), ',' );
                if( crop ) { output_options.fields = std::string(); output_options.format = comma::csv::format(); }// comma::join( comma::csv::names< snark::cv_mat::serialization::header >( output_options.fields, true ), ',' ); }

                snark::cv_mat::serialization input_serialization( input_options );
                snark::cv_mat::serialization output_serialization( output_options );
                auto binary = csv.binary()
                    ? comma::csv::binary< roi::shapes::header_shapes >( csv, sample.hdr_shapes )
                    : comma::csv::binary< roi::shapes::header_shapes >(); // todo: sample seems not to take effect; debug

                cv::Mat mask;
                comma::uint64 count = 0;

                while( std::cin.good() )
                {
                    auto p = input_serialization.read< snark::cv_mat::serialization::header::buffer_t >( std::cin );
                    if( p.second.empty() ) { break; }

                    cv::Mat& mat = p.second;
                    ++count;

                    roi::shapes::header_shapes hdr_shapes = sample.hdr_shapes; // todo: quick and dirty; tear down, once todo above is sorted
                    binary.get( hdr_shapes, &input_serialization.header_buffer()[0] );
                    auto timestamp = input_serialization.get_header( &input_serialization.header_buffer()[0] ).timestamp;
                    if( sample.strm_shapes.rectangles ) { sample.strm_shapes.rectangles->read_at( hdr_shapes.rectangles, timestamp ); }

                    if( mask.rows != mat.rows || mask.cols != mat.cols ) { mask = cv::Mat::ones( mat.rows, mat.cols, CV_8U ); }
                    auto do_discard = true;
                    for( auto& ext : hdr_shapes.rectangles )
                    {
                        auto result = ext.validate( mat.rows, mat.cols, permissive );

                        if( roi::status::error == result.first )
                        {
                            std::cerr << name << "roi's width and height can not be negative; failed on image/frame number " << count
                                << ", min: " << ext.min << ", max: " <<  ext.max << ", width: " << result.second.width << ", height: " << result.second.height << std::endl;
                            return 1;
                        }
                        if( roi::status::ignore == result.first ) { continue; }

                        if( crop )
                        {
                            cv::Mat cropped;
                            p.second( result.second ).copyTo( cropped );
                            output_serialization.write_to_stdout( std::pair< boost::posix_time::ptime, cv::Mat >( timestamp, cropped ) );
                        }
                        else
                        {
                            do_discard = false;
                            mask( result.second ) = cv::Scalar(0);
                        }

                    }
                    if( !crop )
                    {
                        if( !do_discard )
                        {
                            mat.setTo( cv::Scalar(0), mask );
                            //mask.setTo( cv::Scalar(1), mask ); //not working
                            mask = cv::Scalar( 1 );
                            output_serialization.write_to_stdout( p, csv.flush );
                        }
                        else if( no_discard )
                        {
                            mat.setTo( cv::Scalar(0) );
                            output_serialization.write_to_stdout( p, flush );
                        }
                    }
                }
            }
            else
            {
                if( input_options.fields.empty() ) { input_options.fields = "min/x,min/y,max/x,max/y,t,rows,cols,type"; }
                if( input_options.format.elements().empty() ) { input_options.format = comma::csv::format( "4i,t,3ui" ); }
                if( output_options_string.empty() ) { output_options = input_options; }
                if( verbose ) { std::cerr << name << "fields: " << input_options.fields << std::endl; std::cerr << name << "format: " << input_options.format.string() << std::endl; }

                snark::cv_mat::serialization input_serialization( input_options );
                snark::cv_mat::serialization output_serialization( output_options );

                csv.fields = input_options.fields;
                csv.format( input_options.format );
                comma::csv::binary< ::extents > binary( csv );
                ::extents ext;
                cv::Mat mask;
                comma::uint64 count = 0;
                while( std::cin.good() && !std::cin.eof() )
                {
                    std::pair< snark::cv_mat::serialization::header::buffer_t, cv::Mat > p = input_serialization.read< snark::cv_mat::serialization::header::buffer_t >( std::cin );
                    if( p.second.empty() ) { break; }
                    cv::Mat& mat = p.second;
                    ++count;
                    binary.get( ext, &input_serialization.header_buffer()[0] );
                    if( mask.rows != mat.rows || mask.cols != mat.cols ) { mask = cv::Mat::ones( mat.rows, mat.cols, CV_8U ); }
                    if( ext.max.x < 0 || ext.min.x >= mat.cols || ext.max.y < 0 || ext.min.y >= mat.rows )
                    {
                        if( no_discard )
                        {
                            mat.setTo( cv::Scalar(0) );
                            output_serialization.write_to_stdout( p, flush );
                        }
                        continue;
                    }
                    if( permissive )
                    {
                        ext.min.x = std::max( int( ext.min.x ), 0 );
                        ext.min.y = std::max( int( ext.min.y ), 0 );
                        ext.max.x = std::min( int( ext.max.x ), mat.cols );
                        ext.max.y = std::min( int( ext.max.y ), mat.rows );
                    }
                    int width = ext.max.x - ext.min.x;
                    int height = ext.max.y - ext.min.y;
                    if( width < 0 || height < 0 ) { std::cerr << name << "roi's width and height can not be negative; failed on image/frame number " << count << ", min: " << ext.min << ", max: " << ext.max << ", width: " << width << ", height: " << height << std::endl; return 1; }
                    if( ext.min.x >= 0 && ext.min.y >=0 && ext.max.x <= mat.cols && ext.max.y <= mat.rows )
                    {
                        if( crop )
                        {
                            cv::Mat cropped;
                            mat( cv::Rect( ext.min.x, ext.min.y, width, height ) ).copyTo( cropped );
                            output_serialization.write_to_stdout( std::pair< snark::cv_mat::serialization::header::buffer_t, cv::Mat >( p.first, cropped ) );
                        }
                        else
                        {
                            mask( cv::Rect( ext.min.x, ext.min.y, width , height ) ) = cv::Scalar(0);
                            mat.setTo( cv::Scalar(0), mask );
                            mask( cv::Rect( ext.min.x, ext.min.y, width , height ) ) = cv::Scalar(1);
                            output_serialization.write_to_stdout( p, flush );
                        }
                    }
                }
            }
            return 0;
        }
        std::cerr << name << " unknown operation: '" << operation << "'" << std::endl;
    }
    catch( std::exception& ex ) { std::cerr << "cv-calc: " << ex.what() << std::endl; }
    catch( ... ) { std::cerr << "cv-calc: unknown exception" << std::endl; }
    return 1;
}<|MERGE_RESOLUTION|>--- conflicted
+++ resolved
@@ -1279,17 +1279,10 @@
                 if( threshold )
                 {
                     cv::threshold(p.second, mask, *threshold, 255, cv::THRESH_BINARY);
-<<<<<<< HEAD
-                    if(mask.type()!=CV_8U)
-                    {
-                        cv::Mat swap;
-                        mask.convertTo(swap,CV_8U);
-=======
                     if( mask.type() != CV_8U )
                     {
                         cv::Mat swap;
                         mask.convertTo( swap, CV_8U );
->>>>>>> 6a17574b
                         mask=swap;
                     }
                     count = cv::countNonZero(mask);
