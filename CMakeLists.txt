--- conflicted
+++ resolved
@@ -110,16 +110,13 @@
 ENDIF( snark_BUILD_TESTS )
 
 OPTION( snark_build_graphics "build graphics" ON )
-<<<<<<< HEAD
 OPTION( snark_build_point_cloud "build point cloud" ON )
-=======
 OPTION( snark_build_imaging "build imaging" ON )
 
 IF( snark_build_imaging )
     SET( OpenCV_FIND_REQUIRED )
     FIND_PACKAGE(OpenCV REQUIRED)
 ENDIF( snark_build_imaging )
->>>>>>> 48510584
 
 FIND_PACKAGE( comma PATHS ${comma_DIR} /usr/local/CMakeFiles )
 
@@ -132,6 +129,11 @@
     SET( snark_ALL_LIBRARIES debug snark_point_cloud-d
                              optimized snark_point_cloud )
 endif( snark_build_point_cloud )
+
+if( snark_build_imaging )
+    SET( snark_ALL_LIBRARIES debug snark_imaging-d
+                             optimized snark_imaging )
+endif( snark_build_imaging )
 
 IF(WIN32)
     SET( snark_ALL_EXTERNAL_LIBRARIES Ws2_32.lib )
@@ -166,19 +168,15 @@
 INSTALL( FILES ${snark_PACKAGE_CMAKEFILES}
          DESTINATION ${CMAKE_INSTALL_PREFIX}/${snark_INSTALL_PACKAGE_DIR} )
 
-IF( snark_build_graphics )
+if( snark_build_graphics )
     ADD_SUBDIRECTORY( graphics )
-<<<<<<< HEAD
 endif( snark_build_graphics )
 
 if( snark_build_point_cloud )
     ADD_SUBDIRECTORY( point_cloud )
 endif( snark_build_point_cloud )
-=======
-ENDIF( snark_build_graphics )
 
-IF( snark_build_imaging )
+if( snark_build_imaging )
     ADD_SUBDIRECTORY( tbb )
     ADD_SUBDIRECTORY( imaging )
-ENDIF( snark_build_imaging )
->>>>>>> 48510584
+endif( snark_build_imaging )